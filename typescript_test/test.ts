--- conflicted
+++ resolved
@@ -1060,9 +1060,9 @@
   (_state: StateA) => 29
 ]
 
+// Ensure that input functions with mismatched states raise errors
 type Results = SelectorResultArray<SelectorArray29>
 type State = GetStateFromSelectors<SelectorArray29>
-<<<<<<< HEAD
 
 {
   const selector = createSelector(
@@ -1099,7 +1099,8 @@
   selector({ foo: '' })
   // @ts-expect-error
   selector({ bar: '' })
-=======
+}
+
 // Issue #526
 function testInputSelectorWithUndefinedReturn() {
   type Input = { field: number | undefined }
@@ -1127,5 +1128,4 @@
   const selector4: SelectorType = createSelector(input, result, {
     memoizeOptions: { maxSize: 42 }
   })
->>>>>>> e71ab312
 }