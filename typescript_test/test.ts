import {
  createSelector,
  defaultMemoize,
  defaultEqualityCheck,
  createSelectorCreator,
  createStructuredSelector,
  ParametricSelector,
  OutputSelector,
<<<<<<< HEAD
  SelectorResultArray,
  GetParamsFromSelectors
=======
  SelectorResultArray
>>>>>>> 120480ef
} from '../src/index'

import microMemoize from 'micro-memoize'
import memoizeOne from 'memoize-one'

export function expectType<T>(t: T): T {
  return t
}

interface StateA {
  a: number
}

interface StateAB {
  a: number
  b: number
}

interface StateSub {
  sub: {
    a: number
  }
}

function testSelector() {
  type State = { foo: string }

  const selector = createSelector(
    (state: State) => state.foo,
    foo => foo
  )

  const res = selector.resultFunc('test')
  selector.recomputations()
  selector.resetRecomputations()

  const foo: string = selector({ foo: 'bar' })

  // @ts-expect-error
  selector({ foo: 'bar' }, { prop: 'value' })

  // @ts-expect-error
  const num: number = selector({ foo: 'bar' })

  // allows heterogeneous parameter type input selectors
  createSelector(
    (state: { foo: string }) => state.foo,
    (state: { bar: number }) => state.bar,
    (foo, bar) => 1
  )
}

function testNestedSelector() {
  type State = { foo: string; bar: number; baz: boolean }

  const selector = createSelector(
    createSelector(
      (state: State) => state.foo,
      (state: State) => state.bar,
      (foo, bar) => ({ foo, bar })
    ),
    (state: State) => state.baz,
    ({ foo, bar }, baz) => {
      const foo1: string = foo
      // @ts-expect-error
      const foo2: number = foo

      const bar1: number = bar
      // @ts-expect-error
      const bar2: string = bar

      const baz1: boolean = baz
      // @ts-expect-error
      const baz2: string = baz
    }
  )
}

function testSelectorAsCombiner() {
  type SubState = { foo: string }
  type State = { bar: SubState }

  const subSelector = createSelector(
    (state: SubState) => state.foo,
    foo => foo
  )

  const selector = createSelector((state: State) => state.bar, subSelector)

  // @ts-expect-error
  selector({ foo: '' })

  // @ts-expect-error
  const n: number = selector({ bar: { foo: '' } })

  const s: string = selector({ bar: { foo: '' } })
}

type Component<P> = (props: P) => any

// TODO Figure out why this is failing
// @ts-ignore
declare function connect<S, P, R>(
  selector: ParametricSelector<S, P, R>
): (component: Component<P & R>) => Component<P>

function testConnect() {
  connect(
    createSelector(
      (state: { foo: string }) => state.foo,
      foo => ({ foo })
    )
  )(props => {
    // @ts-expect-error
    props.bar

    const foo: string = props.foo
  })

  const connected = connect(
    createSelector(
      (state: { foo: string }) => state.foo,
      (state: any, props: { bar: number }) => props.bar,
      (foo, bar) => ({ foo, baz: bar })
    )
  )(props => {
    const foo: string = props.foo
    const bar: number = props.bar
    const baz: number = props.baz
    // @ts-expect-error
    props.fizz
  })

  connected({ bar: 42 })

  // @ts-expect-error
  connected({ bar: 42, baz: 123 })
}

function testInvalidTypeInCombinator() {
  // @ts-expect-error
  createSelector(
    (state: { foo: string }) => state.foo,
    (foo: number) => foo
  )

  createSelector(
    // @ts-expect-error
    (state: { foo: string; bar: number; baz: boolean }) => state.foo,
    state => state.bar,
    state => state.baz,
    (foo: string, bar: number, baz: boolean, fizz: string) => {}
  )

  // does not allow heterogeneous parameter type
  // selectors when the combinator function is typed differently
  // @ts-expect-error
  createSelector(
    (state: { testString: string }) => state.testString,
    (state: { testNumber: number }) => state.testNumber,
    (state: { testBoolean: boolean }) => state.testBoolean,
    (state: { testString: string }) => state.testString,
    (state: { testString: string }) => state.testString,
    (state: { testString: string }) => state.testString,
    (state: { testString: string }) => state.testString,
    (state: { testNumber: string }) => state.testNumber,
    (state: { testStringArray: string[] }) => state.testStringArray,
    (
      foo1: string,
      foo2: number,
      foo3: boolean,
      foo4: string,
      foo5: string,
      foo6: string,
      foo7: string,
      foo8: number,
      foo9: string[]
    ) => {
      return { foo1, foo2, foo3, foo4, foo5, foo6, foo7, foo8, foo9 }
    }
  )

  // does not allow a large array of heterogeneous parameter type
  // selectors when the combinator function is typed differently
  // @ts-expect-error
  createSelector(
    [
      (state: { testString: string }) => state.testString,
      (state: { testNumber: number }) => state.testNumber,
      (state: { testBoolean: boolean }) => state.testBoolean,
      (state: { testString: string }) => state.testString,
      (state: { testString: string }) => state.testString,
      (state: { testString: string }) => state.testString,
      (state: { testString: string }) => state.testString,
      (state: { testNumber: string }) => state.testNumber,
      (state: { testStringArray: string[] }) => state.testStringArray
    ],
    (
      foo1: string,
      foo2: number,
      foo3: boolean,
      foo4: string,
      foo5: string,
      foo6: string,
      foo7: string,
      foo8: number,
      foo9: string[]
    ) => {
      return { foo1, foo2, foo3, foo4, foo5, foo6, foo7, foo8, foo9 }
    }
  )
}

function testParametricSelector() {
  type State = { foo: string }
  type Props = { bar: number }

  // allows heterogeneous parameter type selectors
  createSelector(
    (state: { testString: string }) => state.testString,
    (state: { testNumber: number }) => state.testNumber,
    (state: { testBoolean: boolean }) => state.testBoolean,
    (state: { testString: string }) => state.testString,
    (state: { testString: string }) => state.testString,
    (state: { testString: string }) => state.testString,
    (state: { testString: string }) => state.testString,
    (state: { testString: string }) => state.testString,
    (state: { testStringArray: string[] }) => state.testStringArray,
    (
      foo1: string,
      foo2: number,
      foo3: boolean,
      foo4: string,
      foo5: string,
      foo6: string,
      foo7: string,
      foo8: string,
      foo9: string[]
    ) => {
      return { foo1, foo2, foo3, foo4, foo5, foo6, foo7, foo8, foo9 }
    }
  )

  const selector = createSelector(
    (state: State) => state.foo,
    (state: State, props: Props) => props.bar,
    (foo, bar) => ({ foo, bar })
  )

  // @ts-expect-error
  selector({ foo: 'fizz' })
  // @ts-expect-error
  selector({ foo: 'fizz' }, { bar: 'baz' })

  const ret = selector({ foo: 'fizz' }, { bar: 42 })
  const foo: string = ret.foo
  const bar: number = ret.bar

  const selector2 = createSelector(
    (state: any) => state.foo,
    (state: any) => state.foo,
    (state: any) => state.foo,
    (state: any) => state.foo,
    (state: any) => state.foo,
    (state: State, props: Props) => props.bar,
    (foo1, foo2, foo3, foo4, foo5, bar) => ({
      foo1,
      foo2,
      foo3,
      foo4,
      foo5,
      bar
    })
  )

  selector2({ foo: 'fizz' }, { bar: 42 })

  // TODO Should should error because two of the inputs have conflicting types for arg 2
  const selector3 = createSelector(
    (s: State) => s.foo,
    (s: State, x: string) => x,
    (s: State, y: number) => y,
    (v, x) => {
      return x + v
    }
  )
}

function testArrayArgument() {
  const selector = createSelector(
    [
      (state: { foo: string }) => state.foo,
      (state: { foo: string }) => state.foo,
      (state: { foo: string }, props: { bar: number }) => props.bar
    ],
    (foo1, foo2, bar) => ({ foo1, foo2, bar })
  )

  const ret = selector({ foo: 'fizz' }, { bar: 42 })
  const foo1: string = ret.foo1
  const foo2: string = ret.foo2
  const bar: number = ret.bar

  // @ts-expect-error
  createSelector([(state: { foo: string }) => state.foo])

  // @ts-expect-error
  createSelector(
    [
      (state: { foo: string }) => state.foo,
      (state: { foo: string }) => state.foo
    ],
    (foo: string, bar: number) => {}
  )

  createSelector(
    [
      (state: { foo: string }) => state.foo,
      (state: { foo: string }) => state.foo,
      (state: { foo: string }) => state.foo,
      (state: { foo: string }) => state.foo,
      (state: { foo: string }) => state.foo,
      (state: { foo: string }) => state.foo,
      (state: { foo: string }) => state.foo,
      (state: { foo: string }) => state.foo,
      (state: { foo: string }) => state.foo,
      (state: { foo: string }) => state.foo
    ],
    (
      foo1: string,
      foo2: string,
      foo3: string,
      foo4: string,
      foo5: string,
      foo6: string,
      foo7: string,
      foo8: string,
      foo9: string,
      foo10: string
    ) => {}
  )

  // @ts-expect-error
  createSelector(
    [
      (state: { foo: string }) => state.foo,
      (state: { foo: string }) => state.foo,
      (state: { foo: string }) => state.foo,
      (state: { foo: string }) => state.foo,
      (state: { foo: string }) => state.foo,
      (state: { foo: string }) => state.foo,
      (state: { foo: string }) => state.foo,
      (state: { foo: string }) => state.foo,
      (state: { foo: string }) => state.foo,
      (state: { foo: string }) => state.foo
    ],
    (foo1, foo2, foo3, foo4, foo5, foo6, foo7, foo8: number, foo9, foo10) => {}
  )

  // @ts-expect-error
  createSelector(
    [
      (state: { foo: string }) => state.foo,
      // @ts-expect-error
      state => state.foo,
      // @ts-expect-error
      state => state.foo,
      // @ts-expect-error
      state => state.foo,
      // @ts-expect-error
      state => state.foo,
      // @ts-expect-error
      state => state.foo,
      // @ts-expect-error
      state => state.foo,
      // @ts-expect-error
      state => state.foo,
      1
    ],
    // We expect an error here, but the error differs between TS versions
    // @ts-ignore
    (foo1, foo2, foo3, foo4, foo5, foo6, foo7, foo8, foo9) => {}
  )

  const selector2 = createSelector(
    [
      (state: { foo: string }) => state.foo,
      (state: { foo: string }) => state.foo,
      (state: { foo: string }) => state.foo,
      (state: { foo: string }) => state.foo,
      (state: { foo: string }) => state.foo,
      (state: { foo: string }) => state.foo,
      (state: { foo: string }) => state.foo,
      (state: { foo: string }) => state.foo,
      (state: { foo: string }) => state.foo
    ],
    (
      foo1: string,
      foo2: string,
      foo3: string,
      foo4: string,
      foo5: string,
      foo6: string,
      foo7: string,
      foo8: string,
      foo9: string
    ) => {
      return { foo1, foo2, foo3, foo4, foo5, foo6, foo7, foo8, foo9 }
    }
  )

  {
    const ret = selector2({ foo: 'fizz' })
    const foo1: string = ret.foo1
    const foo2: string = ret.foo2
    const foo3: string = ret.foo3
    const foo4: string = ret.foo4
    const foo5: string = ret.foo5
    const foo6: string = ret.foo6
    const foo7: string = ret.foo7
    const foo8: string = ret.foo8
    const foo9: string = ret.foo9
    // @ts-expect-error
    ret.foo10
  }

  // @ts-expect-error
  selector2({ foo: 'fizz' }, { bar: 42 })

  const parametric = createSelector(
    [
      (state: { foo: string }, props: { bar: number }) => props.bar,
      (state: { foo: string }) => state.foo,
      (state: { foo: string }) => state.foo,
      (state: { foo: string }) => state.foo,
      (state: { foo: string }) => state.foo,
      (state: { foo: string }) => state.foo,
      (state: { foo: string }) => state.foo,
      (state: { foo: string }) => state.foo,
      (state: { foo: string }) => state.foo
    ],
    (
      bar: number,
      foo1: string,
      foo2: string,
      foo3: string,
      foo4: string,
      foo5: string,
      foo6: string,
      foo7: string,
      foo8: string
    ) => {
      return { foo1, foo2, foo3, foo4, foo5, foo6, foo7, foo8, bar }
    }
  )

  // allows a large array of heterogeneous parameter type selectors
  const correctlyTypedArraySelector = createSelector(
    [
      (state: { testString: string }) => state.testString,
      (state: { testNumber: number }) => state.testNumber,
      (state: { testBoolean: boolean }) => state.testBoolean,
      (state: { testString: string }) => state.testString,
      (state: { testString: string }) => state.testString,
      (state: { testString: string }) => state.testString,
      (state: { testString: string }) => state.testString,
      (state: { testString: string }) => state.testString,
      (state: { testStringArray: string[] }) => state.testStringArray
    ],
    (
      foo1: string,
      foo2: number,
      foo3: boolean,
      foo4: string,
      foo5: string,
      foo6: string,
      foo7: string,
      foo8: string,
      foo9: string[]
    ) => {
      return { foo1, foo2, foo3, foo4, foo5, foo6, foo7, foo8, foo9 }
    }
  )

  // @ts-expect-error
  parametric({ foo: 'fizz' })

  {
    const ret = parametric({ foo: 'fizz' }, { bar: 42 })
    const foo1: string = ret.foo1
    const foo2: string = ret.foo2
    const foo3: string = ret.foo3
    const foo4: string = ret.foo4
    const foo5: string = ret.foo5
    const foo6: string = ret.foo6
    const foo7: string = ret.foo7
    const foo8: string = ret.foo8
    const bar: number = ret.bar
    // @ts-expect-error
    ret.foo9
  }
}

function testDefaultMemoize() {
  const func = (a: string) => +a

  const memoized = defaultMemoize(func)

  const ret0: number = memoized('42')
  // @ts-expect-error
  const ret1: string = memoized('42')

  const memoized2 = defaultMemoize(
    (str: string, arr: string[]): { str: string; arr: string[] } => ({
      str,
      arr
    }),
    <T>(a: T, b: T) => {
      return `${a}` === `${b}`
    }
  )

  const ret2 = memoized2('', ['1', '2'])
  const str: string = ret2.str
  const arr: string[] = ret2.arr
}

function testCreateSelectorCreator() {
  const createSelector = createSelectorCreator(defaultMemoize)

  const selector = createSelector(
    (state: { foo: string }) => state.foo,
    foo => foo
  )
  const value: string = selector({ foo: 'fizz' })

  // @ts-expect-error
  selector({ foo: 'fizz' }, { bar: 42 })

  const parametric = createSelector(
    (state: { foo: string }) => state.foo,
    (state: { foo: string }, props: { bar: number }) => props.bar,
    (foo, bar) => ({ foo, bar })
  )

  // @ts-expect-error
  parametric({ foo: 'fizz' })

  const ret = parametric({ foo: 'fizz' }, { bar: 42 })
  const foo: string = ret.foo
  const bar: number = ret.bar

  // @ts-expect-error
  createSelectorCreator(defaultMemoize, 1)

  createSelectorCreator(defaultMemoize, <T>(a: T, b: T) => {
    return `${a}` === `${b}`
  })
}

function testCreateStructuredSelector() {
  const selector = createStructuredSelector<
    { foo: string },
    {
      foo: string
      bar: number
    }
  >({
    foo: state => state.foo,
    bar: state => +state.foo
  })

  const res = selector({ foo: '42' })
  const foo: string = res.foo
  const bar: number = res.bar

  // @ts-expect-error
  selector({ bar: '42' })

  // @ts-expect-error
  selector({ foo: '42' }, { bar: 42 })

  createStructuredSelector<{ foo: string }, { bar: number }>({
    // @ts-expect-error
    bar: (state: { baz: boolean }) => 1
  })

  createStructuredSelector<{ foo: string }, { bar: number }>({
    // @ts-expect-error
    bar: state => state.foo
  })

  createStructuredSelector<{ foo: string }, { bar: number }>({
    // @ts-expect-error
    baz: state => state.foo
  })

  // Test automatic inference of types for createStructuredSelector via overload
  type State = { foo: string }
  const FooSelector = (state: State) => state.foo
  const BarSelector = (state: State) => +state.foo

  const selector2 = createStructuredSelector({
    foo: FooSelector,
    bar: BarSelector
  })

  const selectorGenerics = createStructuredSelector<{
    foo: typeof FooSelector
    bar: typeof BarSelector
  }>({
    foo: state => state.foo,
    bar: state => +state.foo
  })

  type ExpectedResult = {
    foo: string
    bar: number
  }

  const res2: ExpectedResult = selector({ foo: '42' })
  const resGenerics: ExpectedResult = selectorGenerics({ foo: '42' })

  //@ts-expect-error
  selector2({ bar: '42' })
  // @ts-expect-error
  selectorGenerics({ bar: '42' })
}

function testDynamicArrayArgument() {
  interface Elem {
    val1: string
    val2: string
  }
  const data: ReadonlyArray<Elem> = [
    { val1: 'a', val2: 'aa' },
    { val1: 'b', val2: 'bb' }
  ]

  createSelector(
    data.map(obj => () => obj.val1),
    (...vals) => vals.join(',')
  )

  createSelector(
    data.map(obj => () => obj.val1),
    // @ts-expect-error
    vals => vals.join(',')
  )

  createSelector(
    data.map(obj => () => obj.val1),
    (...vals: string[]) => 0
  )
  // @ts-expect-error
  createSelector(
    data.map(obj => () => obj.val1),
    (...vals: number[]) => 0
  )

  const s = createSelector(
    data.map(obj => (state: {}, fld: keyof Elem) => obj[fld]),
    (...vals) => vals.join(',')
  )
  s({}, 'val1')
  s({}, 'val2')
  // @ts-expect-error
  s({}, 'val3')
}

function testStructuredSelectorTypeParams() {
  type GlobalState = {
    foo: string
    bar: number
  }

  const selectFoo = (state: GlobalState) => state.foo
  const selectBar = (state: GlobalState) => state.bar

  // Output state should be the same as input, if not provided
  // @ts-expect-error
  createStructuredSelector<GlobalState>({
    foo: selectFoo
    // bar: selectBar,
    // ^^^ because this is missing, an error is thrown
  })

  // This works
  createStructuredSelector<GlobalState>({
    foo: selectFoo,
    bar: selectBar
  })

  // So does this
  createStructuredSelector<GlobalState, Omit<GlobalState, 'bar'>>({
    foo: selectFoo
  })
}

function multiArgMemoize<F extends (...args: any[]) => any>(
  func: F,
  a: number,
  b: string,
  equalityCheck = defaultEqualityCheck
): F {
  // @ts-ignore
  return () => {}
}

// #384: check for defaultMemoize
import { isEqual, groupBy } from 'lodash'
import { GetStateFromSelectors } from '../src/types'

{
  interface Transaction {
    transactionId: string
  }

  const toId = (transaction: Transaction) => transaction.transactionId
  const transactionsIds = (transactions: Transaction[]) =>
    transactions.map(toId)
  const collectionsEqual = (ts1: Transaction[], ts2: Transaction[]) =>
    isEqual(transactionsIds(ts1), transactionsIds(ts2))

  const createTransactionsSelector = createSelectorCreator(
    defaultMemoize,
    collectionsEqual
  )

  const createMultiMemoizeArgSelector = createSelectorCreator(
    multiArgMemoize,
    42,
    'abcd',
    defaultEqualityCheck
  )

  const createMultiMemoizeArgSelector2 = createSelectorCreator(
    multiArgMemoize,
    42,
    // @ts-expect-error
    defaultEqualityCheck
  )

  const groupTransactionsByLabel = defaultMemoize(
    (transactions: Transaction[]) =>
      groupBy(transactions, item => item.transactionId),
    collectionsEqual
  )
}

// #445
function issue445() {
  interface TestState {
    someNumber: number | null
    someString: string | null
  }

  interface Object1 {
    str: string
  }
  interface Object2 {
    num: number
  }

  const getNumber = (state: TestState) => state.someNumber
  const getString = (state: TestState) => state.someString

  function generateObject1(str: string): Object1 {
    return {
      str
    }
  }
  function generateObject2(num: number): Object2 {
    return {
      num
    }
  }
  function generateComplexObject(
    num: number,
    subObject: Object1,
    subObject2: Object2
  ): boolean {
    return true
  }

  // ################ Tests ################

  // Compact selector examples

  // Should error because generateObject1 can't take null
  // @ts-expect-error
  const getObject1 = createSelector([getString], generateObject1)

  // Should error because generateObject2 can't take null
  // @ts-expect-error
  const getObject2 = createSelector([getNumber], generateObject2)

  // Should error because mismatch of params
  // @ts-expect-error
  const getComplexObjectTest1 = createSelector(
    [getObject1],
    generateComplexObject
  )

  // Does error, but error is really weird and talks about "Object1 is not assignable to type number"
  // @ts-expect-error
  const getComplexObjectTest2 = createSelector(
    [getNumber, getObject1],
    generateComplexObject
  )

  // Should error because number can't be null
  const getComplexObjectTest3 = createSelector(
    // @ts-expect-error
    [getNumber, getObject1, getObject2],
    generateComplexObject
  )

  // Does error, but error is really weird and talks about "Object1 is not assignable to type number"
  const getComplexObjectTest4 = createSelector(
    // @ts-expect-error
    [getObject1, getNumber, getObject2],
    generateComplexObject
  )

  // Verbose selector examples

  // Errors correctly, says str can't be null
  const getVerboseObject1 = createSelector([getString], str =>
    // @ts-expect-error
    generateObject1(str)
  )

  // Errors correctly, says num can't be null
  const getVerboseObject2 = createSelector([getNumber], num =>
    // @ts-expect-error
    generateObject2(num)
  )

  // Errors correctly
  // @ts-expect-error
  const getVerboseComplexObjectTest1 = createSelector([getObject1], obj1 =>
    // @ts-expect-error
    generateComplexObject(obj1)
  )

  // Errors correctly
  // @ts-expect-error
  const getVerboseComplexObjectTest2 = createSelector(
    [getNumber, getObject1],
    // @ts-expect-error
    (num, obj1) => generateComplexObject(num, obj1)
  )

  // Errors correctly
  const getVerboseComplexObjectTest3 = createSelector(
    // @ts-expect-error
    [getNumber, getObject1, getObject2],
    (num, obj1, obj2) => generateComplexObject(num, obj1, obj2)
  )

  // Errors correctly
  const getVerboseComplexObjectTest4 = createSelector(
    // @ts-expect-error
    [getObject1, getNumber, getObject2],
    (num, obj1, obj2) => generateComplexObject(num, obj1, obj2)
  )
}

// #492
function issue492() {
  const fooPropSelector = (_: {}, ownProps: { foo: string }) => ownProps.foo
  const fooBarPropsSelector = (
    _: {},
    ownProps: { foo: string; bar: string }
  ) => [ownProps.foo, ownProps.bar]

  const combinedSelector = createSelector(
    fooPropSelector,
    fooBarPropsSelector,
    (foo, fooBar) => fooBar
  )

  /*
  expectType<
    OutputSelector<
      {},
      {
        foo: string
        bar: string
      },
      string[],
      (res1: string, res2: string[]) => string[]
    >
  >(combinedSelector)
  */
}

function customMemoizationOptionTypes() {
  const customMemoize = (
    f: (...args: any[]) => any,
    a: string,
    b: number,
    c: boolean
  ) => {
    return f
  }

  const customSelectorCreatorCustomMemoizeWorking = createSelectorCreator(
    customMemoize,
    'a',
    42,
    true
  )

  // @ts-expect-error
  const customSelectorCreatorCustomMemoizeMissingArg = createSelectorCreator(
    customMemoize,
    'a',
    true
  )
}

// createSelector config options
function createSelectorConfigOptions() {
  const defaultMemoizeAcceptsFirstArgDirectly = createSelector(
    (state: StateAB) => state.a,
    (state: StateAB) => state.b,
    (a, b) => a + b,
    {
      memoizeOptions: (a, b) => a === b
    }
  )

  const defaultMemoizeAcceptsFirstArgAsObject = createSelector(
    (state: StateAB) => state.a,
    (state: StateAB) => state.b,
    (a, b) => a + b,
    {
      memoizeOptions: {
        equalityCheck: (a, b) => a === b
      }
    }
  )

  const defaultMemoizeAcceptsArgsAsArray = createSelector(
    (state: StateAB) => state.a,
    (state: StateAB) => state.b,
    (a, b) => a + b,
    {
      memoizeOptions: [(a, b) => a === b]
    }
  )

  const customSelectorCreatorMicroMemoize = createSelectorCreator(
    microMemoize,
    {
      maxSize: 42
    }
  )

  customSelectorCreatorMicroMemoize(
    (state: StateAB) => state.a,
    (state: StateAB) => state.b,
    (a, b) => a + b,
    {
      memoizeOptions: [
        {
          maxSize: 42
        }
      ]
    }
  )

  const customSelectorCreatorMemoizeOne = createSelectorCreator(memoizeOne)

  customSelectorCreatorMemoizeOne(
    (state: StateAB) => state.a,
    (state: StateAB) => state.b,
    (a, b) => a + b,
    {
      memoizeOptions: (a, b) => a === b
    }
  )
}

<<<<<<< HEAD
const withLotsOfInputSelectors = createSelector(
  (_state: any) => 1,
  (_state: any) => 2,
  (_state: any) => 3,
  (_state: any) => 4,
  (_state: any) => 5,
  (_state: any) => 6,
  (_state: any) => 7,
  (_state: any) => 8,
  (_state: any) => 9,
  (_state: any) => 10,
  (_state: any) => 11,
  (_state: any) => 12,
  (_state: any) => 13,
  (_state: any) => 14,
  (_state: any) => 15,
  (_state: any) => 16,
  (_state: any) => 17,
  (_state: any) => 18,
  (_state: any) => 19,
  (_state: any) => 20,
  (_state: any) => 21,
  (_state: any) => 22,
  (_state: any) => 23,
  (_state: any) => 24,
  (_state: any) => 25,
  (_state: any) => 26,
  (_state: any) => 27,
  (_state: any) => 28,
  (...args) => args.length
)

type SelectorArray29 = [
  (_state: any) => 1,
  (_state: any) => 2,
  (_state: any) => 3,
  (_state: any) => 4,
  (_state: any) => 5,
  (_state: any) => 6,
  (_state: any) => 7,
  (_state: any) => 8,
  (_state: any) => 9,
  (_state: any) => 10,
  (_state: any) => 11,
  (_state: any) => 12,
  (_state: any) => 13,
  (_state: any) => 14,
  (_state: any) => 15,
  (_state: any) => 16,
  (_state: any) => 17,
  (_state: any) => 18,
  (_state: any) => 19,
  (_state: any) => 20,
  (_state: any) => 21,
  (_state: any) => 22,
  (_state: any) => 23,
  (_state: any) => 24,
  (_state: any) => 25,
  (_state: any) => 26,
  (_state: any) => 27,
  (_state: any) => 28,
  (_state: any) => 29
]

type Results = SelectorResultArray<SelectorArray29>
type State = GetStateFromSelectors<SelectorArray29>
=======
// Issue #526
function testInputSelectorWithUndefinedReturn() {
  type Input = { field: number | undefined }
  type Output = string
  type SelectorType = (input: Input) => Output

  const input = ({ field }: Input) => field
  const result = (out: number | undefined): Output => 'test'

  // Make sure the selector type is honored
  const selector: SelectorType = createSelector(
    ({ field }: Input) => field,
    args => 'test'
  )

  // even when memoizeOptions are passed
  const selector2: SelectorType = createSelector(
    ({ field }: Input) => field,
    args => 'test',
    { memoizeOptions: { maxSize: 42 } }
  )

  // Make sure inference of functions works...
  const selector3: SelectorType = createSelector(input, result)
  const selector4: SelectorType = createSelector(input, result, {
    memoizeOptions: { maxSize: 42 }
  })
}
>>>>>>> 120480ef
<|MERGE_RESOLUTION|>--- conflicted
+++ resolved
@@ -6,12 +6,8 @@
   createStructuredSelector,
   ParametricSelector,
   OutputSelector,
-<<<<<<< HEAD
   SelectorResultArray,
   GetParamsFromSelectors
-=======
-  SelectorResultArray
->>>>>>> 120480ef
 } from '../src/index'
 
 import microMemoize from 'micro-memoize'
@@ -998,7 +994,6 @@
   )
 }
 
-<<<<<<< HEAD
 const withLotsOfInputSelectors = createSelector(
   (_state: any) => 1,
   (_state: any) => 2,
@@ -1065,7 +1060,6 @@
 
 type Results = SelectorResultArray<SelectorArray29>
 type State = GetStateFromSelectors<SelectorArray29>
-=======
 // Issue #526
 function testInputSelectorWithUndefinedReturn() {
   type Input = { field: number | undefined }
@@ -1093,5 +1087,4 @@
   const selector4: SelectorType = createSelector(input, result, {
     memoizeOptions: { maxSize: 42 }
   })
-}
->>>>>>> 120480ef
+}