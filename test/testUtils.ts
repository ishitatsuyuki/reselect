<<<<<<< HEAD
import type { PayloadAction } from '@reduxjs/toolkit'
import { combineReducers, configureStore, createSlice } from '@reduxjs/toolkit'
import { test } from 'vitest'
import type { AnyFunction, OutputSelector, Simplify } from '../src/types'

interface Todo {
  id: number
  title: string
  description: string
  completed: boolean
}

interface Alert {
  id: number
  message: string
  type: string
  read: boolean
}

interface BillingAddress {
  street: string
  city: string
  state: string
  zip: string
}

interface Address extends BillingAddress {
  billing: BillingAddress
}

interface PushNotification {
  enabled: boolean
  frequency: string
}

interface Notifications {
  email: boolean
  sms: boolean
  push: PushNotification
}

interface Preferences {
  newsletter: boolean
  notifications: Notifications
}

interface Login {
  lastLogin: string
  loginCount: number
}

interface UserDetails {
  name: string
  email: string
  address: Address
  preferences: Preferences
}

interface User {
  id: number
  details: UserDetails
  status: string
  login: Login
}

interface AppSettings {
  theme: string
  language: string
}

interface UserState {
  user: User
  appSettings: AppSettings
}

// For long arrays
const todoState = [
  {
    id: 0,
    title: 'Buy groceries',
    description: 'Milk, bread, eggs, and fruits',
    completed: false
  },
  {
    id: 1,
    title: 'Schedule dentist appointment',
    description: 'Check available slots for next week',
    completed: false
  },
  {
    id: 2,
    title: 'Convince the cat to get a job',
    description: 'Need extra income for cat treats',
    completed: false
  },
  {
    id: 3,
    title: 'Figure out if plants are plotting world domination',
    description: 'That cactus looks suspicious...',
    completed: false
  },
  {
    id: 4,
    title: 'Practice telekinesis',
    description: 'Try moving the remote without getting up',
    completed: false
  },
  {
    id: 5,
    title: 'Determine location of El Dorado',
    description: 'Might need it for the next vacation',
    completed: false
  },
  {
    id: 6,
    title: 'Master the art of invisible potato juggling',
    description: 'Great party trick',
    completed: false
  }
]

export const createTodoItem = (id: number) => {
  return {
    id,
    title: `Task ${id}`,
    description: `Description for task ${id}`,
    completed: false
  }
}

export const pushToTodos = (howMany: number) => {
  const { length: todoStateLength } = todoState
  const limit = howMany + todoStateLength
  for (let i = todoStateLength; i < limit; i++) {
    todoState.push(createTodoItem(i))
  }
}

pushToTodos(200)

const alertState = [
  {
    id: 0,
    message: 'You have an upcoming meeting at 3 PM.',
    type: 'reminder',
    read: false
  },
  {
    id: 1,
    message: 'New software update available.',
    type: 'notification',
    read: false
  },
  {
    id: 3,
    message:
      'The plants have been watered, but keep an eye on that shifty cactus.',
    type: 'notification',
    read: false
  },
  {
    id: 4,
    message:
      'Telekinesis class has been moved to 5 PM. Please do not bring any spoons.',
    type: 'reminder',
    read: false
  },
  {
    id: 5,
    message:
      'Expedition to El Dorado is postponed. The treasure map is being updated.',
    type: 'notification',
    read: false
  },
  {
    id: 6,
    message:
      'Invisible potato juggling championship is tonight. May the best mime win.',
    type: 'reminder',
    read: false
  }
]

// For nested fields tests
const userState: UserState = {
  user: {
    id: 0,
    details: {
      name: 'John Doe',
      email: 'john.doe@example.com',
      address: {
        street: '123 Main St',
        city: 'AnyTown',
        state: 'CA',
        zip: '12345',
        billing: {
          street: '456 Main St',
          city: 'AnyTown',
          state: 'CA',
          zip: '12345'
        }
      },
      preferences: {
        newsletter: true,
        notifications: {
          email: true,
          sms: false,
          push: {
            enabled: true,
            frequency: 'daily'
          }
        }
      }
    },
    status: 'active',
    login: {
      lastLogin: '2023-04-30T12:34:56Z',
      loginCount: 123
    }
  },
  appSettings: {
    theme: 'dark',
    language: 'en-US'
  }
}

const todoSlice = createSlice({
  name: 'todos',
  initialState: todoState,
  reducers: {
    toggleCompleted: (state, action: PayloadAction<number>) => {
      const todo = state.find(todo => todo.id === action.payload)
      if (todo) {
        todo.completed = !todo.completed
      }
    },

    addTodo: (state, action: PayloadAction<Omit<Todo, 'id' | 'completed'>>) => {
      const newId = state.length > 0 ? state[state.length - 1].id + 1 : 0
      state.push({
        ...action.payload,
        id: newId,
        completed: false
      })
    },

    removeTodo: (state, action: PayloadAction<number>) => {
      return state.filter(todo => todo.id !== action.payload)
    },

    updateTodo: (state, action: PayloadAction<Todo>) => {
      const index = state.findIndex(todo => todo.id === action.payload.id)
      if (index !== -1) {
        state[index] = action.payload
      }
    },

    clearCompleted: state => {
      return state.filter(todo => !todo.completed)
    }
  }
})

const alertSlice = createSlice({
  name: 'alerts',
  initialState: alertState,
  reducers: {
    markAsRead: (state, action: PayloadAction<number>) => {
      const alert = state.find(alert => alert.id === action.payload)
      if (alert) {
        alert.read = true
      }
    },

    toggleRead: (state, action: PayloadAction<number>) => {
      const alert = state.find(alert => alert.id === action.payload)
      if (alert) {
        alert.read = !alert.read
      }
    },

    addAlert: (state, action: PayloadAction<Omit<Alert, 'id'>>) => {
      const newId = state.length > 0 ? state[state.length - 1].id + 1 : 0
      state.push({
        ...action.payload,
        id: newId
      })
    },

    removeAlert: (state, action: PayloadAction<number>) => {
      return state.filter(alert => alert.id !== action.payload)
    }
  }
})

const userSlice = createSlice({
  name: 'users',
  initialState: userState,
  reducers: {
    setUserName: (state, action: PayloadAction<string>) => {
      state.user.details.name = action.payload
    },

    setUserEmail: (state, action: PayloadAction<string>) => {
      state.user.details.email = action.payload
    },

    setAppTheme: (state, action: PayloadAction<string>) => {
      state.appSettings.theme = action.payload
    },

    updateUserStatus: (state, action: PayloadAction<string>) => {
      state.user.status = action.payload
    },

    updateLoginDetails: (
      state,
      action: PayloadAction<{ lastLogin: string; loginCount: number }>
    ) => {
      state.user.login = { ...state.user.login, ...action.payload }
    },

    updateUserAddress: (state, action: PayloadAction<Address>) => {
      state.user.details.address = {
        ...state.user.details.address,
        ...action.payload
      }
    },

    updateBillingAddress: (state, action: PayloadAction<BillingAddress>) => {
      state.user.details.address.billing = {
        ...state.user.details.address.billing,
        ...action.payload
      }
    },

    toggleNewsletterSubscription: state => {
      state.user.details.preferences.newsletter =
        !state.user.details.preferences.newsletter
    },

    setNotificationPreferences: (
      state,
      action: PayloadAction<Notifications>
    ) => {
      state.user.details.preferences.notifications = {
        ...state.user.details.preferences.notifications,
        ...action.payload
      }
    },

    updateAppLanguage: (state, action: PayloadAction<string>) => {
      state.appSettings.language = action.payload
    }
  }
})

const rootReducer = combineReducers({
  [todoSlice.name]: todoSlice.reducer,
  [alertSlice.name]: alertSlice.reducer,
  [userSlice.name]: userSlice.reducer
})

export const setupStore = (preloadedState?: Partial<RootState>) => {
  return configureStore({ reducer: rootReducer, preloadedState })
}

export type AppStore = Simplify<ReturnType<typeof setupStore>>

export type RootState = ReturnType<typeof rootReducer>

export interface LocalTestContext {
  store: AppStore
  state: RootState
}

export const { markAsRead, addAlert, removeAlert, toggleRead } =
  alertSlice.actions

export const {
  toggleCompleted,
  addTodo,
  removeTodo,
  updateTodo,
  clearCompleted
} = todoSlice.actions

export const { setUserName, setUserEmail, setAppTheme } = userSlice.actions

// Since Node 16 does not support `structuredClone`
export const deepClone = <T extends object>(object: T): T =>
  JSON.parse(JSON.stringify(object))

export const setFunctionName = (func: AnyFunction, name: string) => {
  Object.defineProperty(func, 'name', { value: name })
}

export const setFunctionNames = (funcObject: Record<string, AnyFunction>) => {
  Object.entries(funcObject).forEach(([key, value]) =>
    setFunctionName(value, key)
  )
}

const store = setupStore()
const state = store.getState()

export const localTest = test.extend<LocalTestContext>({
  store,
  state
})

export const resetSelector = <S extends OutputSelector>(selector: S) => {
  selector.clearCache()
  selector.resetRecomputations()
  selector.memoizedResultFunc.clearCache()
}

export const logSelectorRecomputations = <S extends OutputSelector>(
  selector: S
) => {
  console.log(
    `\x1B[32m\x1B[1m${selector.name}\x1B[0m result function recalculated:`,
    selector.recomputations(),
    'time(s)'
  )
}

export const logFunctionInfo = (func: AnyFunction, recomputations: number) => {
  console.log(
    `\x1B[32m\x1B[1m${func.name}\x1B[0m was called:`,
    recomputations,
    'time(s)'
  )
}

export const safeApply = <Params extends any[], Result>(
  func: (...args: Params) => Result,
  args: Params
) => func.apply<null, Params, Result>(null, args)

export const countRecomputations = <
  Params extends any[],
  Result,
  AdditionalFields
>(
  func: ((...args: Params) => Result) & AdditionalFields
) => {
  let recomputations = 0
  const wrapper = (...args: Params) => {
    recomputations++
    return safeApply(func, args)
  }
  return Object.assign(
    wrapper,
    {
      recomputations: () => recomputations,
      resetRecomputations: () => (recomputations = 0)
    },
    func
  )
}

export const runMultipleTimes = <Params extends any[]>(
  func: (...args: Params) => any,
  times: number,
  ...args: Params
) => {
  for (let i = 0; i < times; i++) {
    safeApply(func, args)
  }
}

export const expensiveComputation = (times = 1_000_000) => {
  for (let i = 0; i < times; i++) {
    // Do nothing
  }
}
=======
import type { PayloadAction } from '@reduxjs/toolkit'
import { combineReducers, configureStore, createSlice } from '@reduxjs/toolkit'
import { test } from 'vitest'
import type {
  AnyFunction,
  OutputSelector,
  Selector,
  SelectorArray,
  Simplify
} from '../src/types'

interface Todo {
  id: number
  title: string
  description: string
  completed: boolean
}

interface Alert {
  id: number
  message: string
  type: string
  read: boolean
}

interface BillingAddress {
  street: string
  city: string
  state: string
  zip: string
}

interface Address extends BillingAddress {
  billing: BillingAddress
}

interface PushNotification {
  enabled: boolean
  frequency: string
}

interface Notifications {
  email: boolean
  sms: boolean
  push: PushNotification
}

interface Preferences {
  newsletter: boolean
  notifications: Notifications
}

interface Login {
  lastLogin: string
  loginCount: number
}

interface UserDetails {
  name: string
  email: string
  address: Address
  preferences: Preferences
}

interface User {
  id: number
  details: UserDetails
  status: string
  login: Login
}

interface AppSettings {
  theme: string
  language: string
}

interface UserState {
  user: User
  appSettings: AppSettings
}

// For long arrays
const todoState = [
  {
    id: 0,
    title: 'Buy groceries',
    description: 'Milk, bread, eggs, and fruits',
    completed: false
  },
  {
    id: 1,
    title: 'Schedule dentist appointment',
    description: 'Check available slots for next week',
    completed: false
  },
  {
    id: 2,
    title: 'Convince the cat to get a job',
    description: 'Need extra income for cat treats',
    completed: false
  },
  {
    id: 3,
    title: 'Figure out if plants are plotting world domination',
    description: 'That cactus looks suspicious...',
    completed: false
  },
  {
    id: 4,
    title: 'Practice telekinesis',
    description: 'Try moving the remote without getting up',
    completed: false
  },
  {
    id: 5,
    title: 'Determine location of El Dorado',
    description: 'Might need it for the next vacation',
    completed: false
  },
  {
    id: 6,
    title: 'Master the art of invisible potato juggling',
    description: 'Great party trick',
    completed: false
  }
]

export const createTodoItem = (id: number) => {
  return {
    id,
    title: `Task ${id}`,
    description: `Description for task ${id}`,
    completed: false
  }
}

export const pushToTodos = (howMany: number) => {
  const { length: todoStateLength } = todoState
  const limit = howMany + todoStateLength
  for (let i = todoStateLength; i < limit; i++) {
    todoState.push(createTodoItem(i))
  }
}

pushToTodos(200)

const alertState = [
  {
    id: 0,
    message: 'You have an upcoming meeting at 3 PM.',
    type: 'reminder',
    read: false
  },
  {
    id: 1,
    message: 'New software update available.',
    type: 'notification',
    read: false
  },
  {
    id: 3,
    message:
      'The plants have been watered, but keep an eye on that shifty cactus.',
    type: 'notification',
    read: false
  },
  {
    id: 4,
    message:
      'Telekinesis class has been moved to 5 PM. Please do not bring any spoons.',
    type: 'reminder',
    read: false
  },
  {
    id: 5,
    message:
      'Expedition to El Dorado is postponed. The treasure map is being updated.',
    type: 'notification',
    read: false
  },
  {
    id: 6,
    message:
      'Invisible potato juggling championship is tonight. May the best mime win.',
    type: 'reminder',
    read: false
  }
]

// For nested fields tests
const userState: UserState = {
  user: {
    id: 0,
    details: {
      name: 'John Doe',
      email: 'john.doe@example.com',
      address: {
        street: '123 Main St',
        city: 'AnyTown',
        state: 'CA',
        zip: '12345',
        billing: {
          street: '456 Main St',
          city: 'AnyTown',
          state: 'CA',
          zip: '12345'
        }
      },
      preferences: {
        newsletter: true,
        notifications: {
          email: true,
          sms: false,
          push: {
            enabled: true,
            frequency: 'daily'
          }
        }
      }
    },
    status: 'active',
    login: {
      lastLogin: '2023-04-30T12:34:56Z',
      loginCount: 123
    }
  },
  appSettings: {
    theme: 'dark',
    language: 'en-US'
  }
}

const todoSlice = createSlice({
  name: 'todos',
  initialState: todoState,
  reducers: {
    toggleCompleted: (state, action: PayloadAction<number>) => {
      const todo = state.find(todo => todo.id === action.payload)
      if (todo) {
        todo.completed = !todo.completed
      }
    },

    addTodo: (state, action: PayloadAction<Omit<Todo, 'id' | 'completed'>>) => {
      const newId = state.length > 0 ? state[state.length - 1].id + 1 : 0
      state.push({
        ...action.payload,
        id: newId,
        completed: false
      })
    },

    removeTodo: (state, action: PayloadAction<number>) => {
      return state.filter(todo => todo.id !== action.payload)
    },

    updateTodo: (state, action: PayloadAction<Todo>) => {
      const index = state.findIndex(todo => todo.id === action.payload.id)
      if (index !== -1) {
        state[index] = action.payload
      }
    },

    clearCompleted: state => {
      return state.filter(todo => !todo.completed)
    }
  }
})

const alertSlice = createSlice({
  name: 'alerts',
  initialState: alertState,
  reducers: {
    markAsRead: (state, action: PayloadAction<number>) => {
      const alert = state.find(alert => alert.id === action.payload)
      if (alert) {
        alert.read = true
      }
    },

    toggleRead: (state, action: PayloadAction<number>) => {
      const alert = state.find(alert => alert.id === action.payload)
      if (alert) {
        alert.read = !alert.read
      }
    },

    addAlert: (state, action: PayloadAction<Omit<Alert, 'id'>>) => {
      const newId = state.length > 0 ? state[state.length - 1].id + 1 : 0
      state.push({
        ...action.payload,
        id: newId
      })
    },

    removeAlert: (state, action: PayloadAction<number>) => {
      return state.filter(alert => alert.id !== action.payload)
    }
  }
})

const userSlice = createSlice({
  name: 'users',
  initialState: userState,
  reducers: {
    setUserName: (state, action: PayloadAction<string>) => {
      state.user.details.name = action.payload
    },

    setUserEmail: (state, action: PayloadAction<string>) => {
      state.user.details.email = action.payload
    },

    setAppTheme: (state, action: PayloadAction<string>) => {
      state.appSettings.theme = action.payload
    },

    updateUserStatus: (state, action: PayloadAction<string>) => {
      state.user.status = action.payload
    },

    updateLoginDetails: (
      state,
      action: PayloadAction<{ lastLogin: string; loginCount: number }>
    ) => {
      state.user.login = { ...state.user.login, ...action.payload }
    },

    updateUserAddress: (state, action: PayloadAction<Address>) => {
      state.user.details.address = {
        ...state.user.details.address,
        ...action.payload
      }
    },

    updateBillingAddress: (state, action: PayloadAction<BillingAddress>) => {
      state.user.details.address.billing = {
        ...state.user.details.address.billing,
        ...action.payload
      }
    },

    toggleNewsletterSubscription: state => {
      state.user.details.preferences.newsletter =
        !state.user.details.preferences.newsletter
    },

    setNotificationPreferences: (
      state,
      action: PayloadAction<Notifications>
    ) => {
      state.user.details.preferences.notifications = {
        ...state.user.details.preferences.notifications,
        ...action.payload
      }
    },

    updateAppLanguage: (state, action: PayloadAction<string>) => {
      state.appSettings.language = action.payload
    }
  }
})

const rootReducer = combineReducers({
  [todoSlice.name]: todoSlice.reducer,
  [alertSlice.name]: alertSlice.reducer,
  [userSlice.name]: userSlice.reducer
})

export const setupStore = (preloadedState?: Partial<RootState>) => {
  return configureStore({ reducer: rootReducer, preloadedState })
}

export type AppStore = Simplify<ReturnType<typeof setupStore>>

export type RootState = ReturnType<typeof rootReducer>

export interface LocalTestContext {
  store: AppStore
  state: RootState
}

export const { markAsRead, addAlert, removeAlert, toggleRead } =
  alertSlice.actions

export const {
  toggleCompleted,
  addTodo,
  removeTodo,
  updateTodo,
  clearCompleted
} = todoSlice.actions

export const { setUserName, setUserEmail, setAppTheme } = userSlice.actions

// Since Node 16 does not support `structuredClone`
export const deepClone = <T extends object>(object: T): T =>
  JSON.parse(JSON.stringify(object))

export const setFunctionName = (func: AnyFunction, name: string) => {
  Object.defineProperty(func, 'name', { value: name })
}

export const setFunctionNames = (funcObject: Record<string, AnyFunction>) => {
  Object.entries(funcObject).forEach(([key, value]) =>
    setFunctionName(value, key)
  )
}

const store = setupStore()
const state = store.getState()

export const localTest = test.extend<LocalTestContext>({
  store,
  state
})

export const resetSelector = <S extends OutputSelector>(
  selector: S
) => {
  selector.clearCache()
  selector.resetRecomputations()
  selector.resetDependencyRecomputations()
  selector.memoizedResultFunc.clearCache()
}

export const logRecomputations = <
  S extends OutputSelector
>(
  selector: S
) => {
  console.log(
    `${selector.name} result function recalculated:`,
    selector.recomputations(),
    `time(s)`,
    `input selectors recalculated:`,
    selector.dependencyRecomputations(),
    `time(s)`
  )
}
>>>>>>> a39a97a2
<|MERGE_RESOLUTION|>--- conflicted
+++ resolved
@@ -1,920 +1,720 @@
-<<<<<<< HEAD
-import type { PayloadAction } from '@reduxjs/toolkit'
-import { combineReducers, configureStore, createSlice } from '@reduxjs/toolkit'
-import { test } from 'vitest'
-import type { AnyFunction, OutputSelector, Simplify } from '../src/types'
-
-interface Todo {
-  id: number
-  title: string
-  description: string
-  completed: boolean
-}
-
-interface Alert {
-  id: number
-  message: string
-  type: string
-  read: boolean
-}
-
-interface BillingAddress {
-  street: string
-  city: string
-  state: string
-  zip: string
-}
-
-interface Address extends BillingAddress {
-  billing: BillingAddress
-}
-
-interface PushNotification {
-  enabled: boolean
-  frequency: string
-}
-
-interface Notifications {
-  email: boolean
-  sms: boolean
-  push: PushNotification
-}
-
-interface Preferences {
-  newsletter: boolean
-  notifications: Notifications
-}
-
-interface Login {
-  lastLogin: string
-  loginCount: number
-}
-
-interface UserDetails {
-  name: string
-  email: string
-  address: Address
-  preferences: Preferences
-}
-
-interface User {
-  id: number
-  details: UserDetails
-  status: string
-  login: Login
-}
-
-interface AppSettings {
-  theme: string
-  language: string
-}
-
-interface UserState {
-  user: User
-  appSettings: AppSettings
-}
-
-// For long arrays
-const todoState = [
-  {
-    id: 0,
-    title: 'Buy groceries',
-    description: 'Milk, bread, eggs, and fruits',
-    completed: false
-  },
-  {
-    id: 1,
-    title: 'Schedule dentist appointment',
-    description: 'Check available slots for next week',
-    completed: false
-  },
-  {
-    id: 2,
-    title: 'Convince the cat to get a job',
-    description: 'Need extra income for cat treats',
-    completed: false
-  },
-  {
-    id: 3,
-    title: 'Figure out if plants are plotting world domination',
-    description: 'That cactus looks suspicious...',
-    completed: false
-  },
-  {
-    id: 4,
-    title: 'Practice telekinesis',
-    description: 'Try moving the remote without getting up',
-    completed: false
-  },
-  {
-    id: 5,
-    title: 'Determine location of El Dorado',
-    description: 'Might need it for the next vacation',
-    completed: false
-  },
-  {
-    id: 6,
-    title: 'Master the art of invisible potato juggling',
-    description: 'Great party trick',
-    completed: false
-  }
-]
-
-export const createTodoItem = (id: number) => {
-  return {
-    id,
-    title: `Task ${id}`,
-    description: `Description for task ${id}`,
-    completed: false
-  }
-}
-
-export const pushToTodos = (howMany: number) => {
-  const { length: todoStateLength } = todoState
-  const limit = howMany + todoStateLength
-  for (let i = todoStateLength; i < limit; i++) {
-    todoState.push(createTodoItem(i))
-  }
-}
-
-pushToTodos(200)
-
-const alertState = [
-  {
-    id: 0,
-    message: 'You have an upcoming meeting at 3 PM.',
-    type: 'reminder',
-    read: false
-  },
-  {
-    id: 1,
-    message: 'New software update available.',
-    type: 'notification',
-    read: false
-  },
-  {
-    id: 3,
-    message:
-      'The plants have been watered, but keep an eye on that shifty cactus.',
-    type: 'notification',
-    read: false
-  },
-  {
-    id: 4,
-    message:
-      'Telekinesis class has been moved to 5 PM. Please do not bring any spoons.',
-    type: 'reminder',
-    read: false
-  },
-  {
-    id: 5,
-    message:
-      'Expedition to El Dorado is postponed. The treasure map is being updated.',
-    type: 'notification',
-    read: false
-  },
-  {
-    id: 6,
-    message:
-      'Invisible potato juggling championship is tonight. May the best mime win.',
-    type: 'reminder',
-    read: false
-  }
-]
-
-// For nested fields tests
-const userState: UserState = {
-  user: {
-    id: 0,
-    details: {
-      name: 'John Doe',
-      email: 'john.doe@example.com',
-      address: {
-        street: '123 Main St',
-        city: 'AnyTown',
-        state: 'CA',
-        zip: '12345',
-        billing: {
-          street: '456 Main St',
-          city: 'AnyTown',
-          state: 'CA',
-          zip: '12345'
-        }
-      },
-      preferences: {
-        newsletter: true,
-        notifications: {
-          email: true,
-          sms: false,
-          push: {
-            enabled: true,
-            frequency: 'daily'
-          }
-        }
-      }
-    },
-    status: 'active',
-    login: {
-      lastLogin: '2023-04-30T12:34:56Z',
-      loginCount: 123
-    }
-  },
-  appSettings: {
-    theme: 'dark',
-    language: 'en-US'
-  }
-}
-
-const todoSlice = createSlice({
-  name: 'todos',
-  initialState: todoState,
-  reducers: {
-    toggleCompleted: (state, action: PayloadAction<number>) => {
-      const todo = state.find(todo => todo.id === action.payload)
-      if (todo) {
-        todo.completed = !todo.completed
-      }
-    },
-
-    addTodo: (state, action: PayloadAction<Omit<Todo, 'id' | 'completed'>>) => {
-      const newId = state.length > 0 ? state[state.length - 1].id + 1 : 0
-      state.push({
-        ...action.payload,
-        id: newId,
-        completed: false
-      })
-    },
-
-    removeTodo: (state, action: PayloadAction<number>) => {
-      return state.filter(todo => todo.id !== action.payload)
-    },
-
-    updateTodo: (state, action: PayloadAction<Todo>) => {
-      const index = state.findIndex(todo => todo.id === action.payload.id)
-      if (index !== -1) {
-        state[index] = action.payload
-      }
-    },
-
-    clearCompleted: state => {
-      return state.filter(todo => !todo.completed)
-    }
-  }
-})
-
-const alertSlice = createSlice({
-  name: 'alerts',
-  initialState: alertState,
-  reducers: {
-    markAsRead: (state, action: PayloadAction<number>) => {
-      const alert = state.find(alert => alert.id === action.payload)
-      if (alert) {
-        alert.read = true
-      }
-    },
-
-    toggleRead: (state, action: PayloadAction<number>) => {
-      const alert = state.find(alert => alert.id === action.payload)
-      if (alert) {
-        alert.read = !alert.read
-      }
-    },
-
-    addAlert: (state, action: PayloadAction<Omit<Alert, 'id'>>) => {
-      const newId = state.length > 0 ? state[state.length - 1].id + 1 : 0
-      state.push({
-        ...action.payload,
-        id: newId
-      })
-    },
-
-    removeAlert: (state, action: PayloadAction<number>) => {
-      return state.filter(alert => alert.id !== action.payload)
-    }
-  }
-})
-
-const userSlice = createSlice({
-  name: 'users',
-  initialState: userState,
-  reducers: {
-    setUserName: (state, action: PayloadAction<string>) => {
-      state.user.details.name = action.payload
-    },
-
-    setUserEmail: (state, action: PayloadAction<string>) => {
-      state.user.details.email = action.payload
-    },
-
-    setAppTheme: (state, action: PayloadAction<string>) => {
-      state.appSettings.theme = action.payload
-    },
-
-    updateUserStatus: (state, action: PayloadAction<string>) => {
-      state.user.status = action.payload
-    },
-
-    updateLoginDetails: (
-      state,
-      action: PayloadAction<{ lastLogin: string; loginCount: number }>
-    ) => {
-      state.user.login = { ...state.user.login, ...action.payload }
-    },
-
-    updateUserAddress: (state, action: PayloadAction<Address>) => {
-      state.user.details.address = {
-        ...state.user.details.address,
-        ...action.payload
-      }
-    },
-
-    updateBillingAddress: (state, action: PayloadAction<BillingAddress>) => {
-      state.user.details.address.billing = {
-        ...state.user.details.address.billing,
-        ...action.payload
-      }
-    },
-
-    toggleNewsletterSubscription: state => {
-      state.user.details.preferences.newsletter =
-        !state.user.details.preferences.newsletter
-    },
-
-    setNotificationPreferences: (
-      state,
-      action: PayloadAction<Notifications>
-    ) => {
-      state.user.details.preferences.notifications = {
-        ...state.user.details.preferences.notifications,
-        ...action.payload
-      }
-    },
-
-    updateAppLanguage: (state, action: PayloadAction<string>) => {
-      state.appSettings.language = action.payload
-    }
-  }
-})
-
-const rootReducer = combineReducers({
-  [todoSlice.name]: todoSlice.reducer,
-  [alertSlice.name]: alertSlice.reducer,
-  [userSlice.name]: userSlice.reducer
-})
-
-export const setupStore = (preloadedState?: Partial<RootState>) => {
-  return configureStore({ reducer: rootReducer, preloadedState })
-}
-
-export type AppStore = Simplify<ReturnType<typeof setupStore>>
-
-export type RootState = ReturnType<typeof rootReducer>
-
-export interface LocalTestContext {
-  store: AppStore
-  state: RootState
-}
-
-export const { markAsRead, addAlert, removeAlert, toggleRead } =
-  alertSlice.actions
-
-export const {
-  toggleCompleted,
-  addTodo,
-  removeTodo,
-  updateTodo,
-  clearCompleted
-} = todoSlice.actions
-
-export const { setUserName, setUserEmail, setAppTheme } = userSlice.actions
-
-// Since Node 16 does not support `structuredClone`
-export const deepClone = <T extends object>(object: T): T =>
-  JSON.parse(JSON.stringify(object))
-
-export const setFunctionName = (func: AnyFunction, name: string) => {
-  Object.defineProperty(func, 'name', { value: name })
-}
-
-export const setFunctionNames = (funcObject: Record<string, AnyFunction>) => {
-  Object.entries(funcObject).forEach(([key, value]) =>
-    setFunctionName(value, key)
-  )
-}
-
-const store = setupStore()
-const state = store.getState()
-
-export const localTest = test.extend<LocalTestContext>({
-  store,
-  state
-})
-
-export const resetSelector = <S extends OutputSelector>(selector: S) => {
-  selector.clearCache()
-  selector.resetRecomputations()
-  selector.memoizedResultFunc.clearCache()
-}
-
-export const logSelectorRecomputations = <S extends OutputSelector>(
-  selector: S
-) => {
-  console.log(
-    `\x1B[32m\x1B[1m${selector.name}\x1B[0m result function recalculated:`,
-    selector.recomputations(),
-    'time(s)'
-  )
-}
-
-export const logFunctionInfo = (func: AnyFunction, recomputations: number) => {
-  console.log(
-    `\x1B[32m\x1B[1m${func.name}\x1B[0m was called:`,
-    recomputations,
-    'time(s)'
-  )
-}
-
-export const safeApply = <Params extends any[], Result>(
-  func: (...args: Params) => Result,
-  args: Params
-) => func.apply<null, Params, Result>(null, args)
-
-export const countRecomputations = <
-  Params extends any[],
-  Result,
-  AdditionalFields
->(
-  func: ((...args: Params) => Result) & AdditionalFields
-) => {
-  let recomputations = 0
-  const wrapper = (...args: Params) => {
-    recomputations++
-    return safeApply(func, args)
-  }
-  return Object.assign(
-    wrapper,
-    {
-      recomputations: () => recomputations,
-      resetRecomputations: () => (recomputations = 0)
-    },
-    func
-  )
-}
-
-export const runMultipleTimes = <Params extends any[]>(
-  func: (...args: Params) => any,
-  times: number,
-  ...args: Params
-) => {
-  for (let i = 0; i < times; i++) {
-    safeApply(func, args)
-  }
-}
-
-export const expensiveComputation = (times = 1_000_000) => {
-  for (let i = 0; i < times; i++) {
-    // Do nothing
-  }
-}
-=======
-import type { PayloadAction } from '@reduxjs/toolkit'
-import { combineReducers, configureStore, createSlice } from '@reduxjs/toolkit'
-import { test } from 'vitest'
-import type {
-  AnyFunction,
-  OutputSelector,
-  Selector,
-  SelectorArray,
-  Simplify
-} from '../src/types'
-
-interface Todo {
-  id: number
-  title: string
-  description: string
-  completed: boolean
-}
-
-interface Alert {
-  id: number
-  message: string
-  type: string
-  read: boolean
-}
-
-interface BillingAddress {
-  street: string
-  city: string
-  state: string
-  zip: string
-}
-
-interface Address extends BillingAddress {
-  billing: BillingAddress
-}
-
-interface PushNotification {
-  enabled: boolean
-  frequency: string
-}
-
-interface Notifications {
-  email: boolean
-  sms: boolean
-  push: PushNotification
-}
-
-interface Preferences {
-  newsletter: boolean
-  notifications: Notifications
-}
-
-interface Login {
-  lastLogin: string
-  loginCount: number
-}
-
-interface UserDetails {
-  name: string
-  email: string
-  address: Address
-  preferences: Preferences
-}
-
-interface User {
-  id: number
-  details: UserDetails
-  status: string
-  login: Login
-}
-
-interface AppSettings {
-  theme: string
-  language: string
-}
-
-interface UserState {
-  user: User
-  appSettings: AppSettings
-}
-
-// For long arrays
-const todoState = [
-  {
-    id: 0,
-    title: 'Buy groceries',
-    description: 'Milk, bread, eggs, and fruits',
-    completed: false
-  },
-  {
-    id: 1,
-    title: 'Schedule dentist appointment',
-    description: 'Check available slots for next week',
-    completed: false
-  },
-  {
-    id: 2,
-    title: 'Convince the cat to get a job',
-    description: 'Need extra income for cat treats',
-    completed: false
-  },
-  {
-    id: 3,
-    title: 'Figure out if plants are plotting world domination',
-    description: 'That cactus looks suspicious...',
-    completed: false
-  },
-  {
-    id: 4,
-    title: 'Practice telekinesis',
-    description: 'Try moving the remote without getting up',
-    completed: false
-  },
-  {
-    id: 5,
-    title: 'Determine location of El Dorado',
-    description: 'Might need it for the next vacation',
-    completed: false
-  },
-  {
-    id: 6,
-    title: 'Master the art of invisible potato juggling',
-    description: 'Great party trick',
-    completed: false
-  }
-]
-
-export const createTodoItem = (id: number) => {
-  return {
-    id,
-    title: `Task ${id}`,
-    description: `Description for task ${id}`,
-    completed: false
-  }
-}
-
-export const pushToTodos = (howMany: number) => {
-  const { length: todoStateLength } = todoState
-  const limit = howMany + todoStateLength
-  for (let i = todoStateLength; i < limit; i++) {
-    todoState.push(createTodoItem(i))
-  }
-}
-
-pushToTodos(200)
-
-const alertState = [
-  {
-    id: 0,
-    message: 'You have an upcoming meeting at 3 PM.',
-    type: 'reminder',
-    read: false
-  },
-  {
-    id: 1,
-    message: 'New software update available.',
-    type: 'notification',
-    read: false
-  },
-  {
-    id: 3,
-    message:
-      'The plants have been watered, but keep an eye on that shifty cactus.',
-    type: 'notification',
-    read: false
-  },
-  {
-    id: 4,
-    message:
-      'Telekinesis class has been moved to 5 PM. Please do not bring any spoons.',
-    type: 'reminder',
-    read: false
-  },
-  {
-    id: 5,
-    message:
-      'Expedition to El Dorado is postponed. The treasure map is being updated.',
-    type: 'notification',
-    read: false
-  },
-  {
-    id: 6,
-    message:
-      'Invisible potato juggling championship is tonight. May the best mime win.',
-    type: 'reminder',
-    read: false
-  }
-]
-
-// For nested fields tests
-const userState: UserState = {
-  user: {
-    id: 0,
-    details: {
-      name: 'John Doe',
-      email: 'john.doe@example.com',
-      address: {
-        street: '123 Main St',
-        city: 'AnyTown',
-        state: 'CA',
-        zip: '12345',
-        billing: {
-          street: '456 Main St',
-          city: 'AnyTown',
-          state: 'CA',
-          zip: '12345'
-        }
-      },
-      preferences: {
-        newsletter: true,
-        notifications: {
-          email: true,
-          sms: false,
-          push: {
-            enabled: true,
-            frequency: 'daily'
-          }
-        }
-      }
-    },
-    status: 'active',
-    login: {
-      lastLogin: '2023-04-30T12:34:56Z',
-      loginCount: 123
-    }
-  },
-  appSettings: {
-    theme: 'dark',
-    language: 'en-US'
-  }
-}
-
-const todoSlice = createSlice({
-  name: 'todos',
-  initialState: todoState,
-  reducers: {
-    toggleCompleted: (state, action: PayloadAction<number>) => {
-      const todo = state.find(todo => todo.id === action.payload)
-      if (todo) {
-        todo.completed = !todo.completed
-      }
-    },
-
-    addTodo: (state, action: PayloadAction<Omit<Todo, 'id' | 'completed'>>) => {
-      const newId = state.length > 0 ? state[state.length - 1].id + 1 : 0
-      state.push({
-        ...action.payload,
-        id: newId,
-        completed: false
-      })
-    },
-
-    removeTodo: (state, action: PayloadAction<number>) => {
-      return state.filter(todo => todo.id !== action.payload)
-    },
-
-    updateTodo: (state, action: PayloadAction<Todo>) => {
-      const index = state.findIndex(todo => todo.id === action.payload.id)
-      if (index !== -1) {
-        state[index] = action.payload
-      }
-    },
-
-    clearCompleted: state => {
-      return state.filter(todo => !todo.completed)
-    }
-  }
-})
-
-const alertSlice = createSlice({
-  name: 'alerts',
-  initialState: alertState,
-  reducers: {
-    markAsRead: (state, action: PayloadAction<number>) => {
-      const alert = state.find(alert => alert.id === action.payload)
-      if (alert) {
-        alert.read = true
-      }
-    },
-
-    toggleRead: (state, action: PayloadAction<number>) => {
-      const alert = state.find(alert => alert.id === action.payload)
-      if (alert) {
-        alert.read = !alert.read
-      }
-    },
-
-    addAlert: (state, action: PayloadAction<Omit<Alert, 'id'>>) => {
-      const newId = state.length > 0 ? state[state.length - 1].id + 1 : 0
-      state.push({
-        ...action.payload,
-        id: newId
-      })
-    },
-
-    removeAlert: (state, action: PayloadAction<number>) => {
-      return state.filter(alert => alert.id !== action.payload)
-    }
-  }
-})
-
-const userSlice = createSlice({
-  name: 'users',
-  initialState: userState,
-  reducers: {
-    setUserName: (state, action: PayloadAction<string>) => {
-      state.user.details.name = action.payload
-    },
-
-    setUserEmail: (state, action: PayloadAction<string>) => {
-      state.user.details.email = action.payload
-    },
-
-    setAppTheme: (state, action: PayloadAction<string>) => {
-      state.appSettings.theme = action.payload
-    },
-
-    updateUserStatus: (state, action: PayloadAction<string>) => {
-      state.user.status = action.payload
-    },
-
-    updateLoginDetails: (
-      state,
-      action: PayloadAction<{ lastLogin: string; loginCount: number }>
-    ) => {
-      state.user.login = { ...state.user.login, ...action.payload }
-    },
-
-    updateUserAddress: (state, action: PayloadAction<Address>) => {
-      state.user.details.address = {
-        ...state.user.details.address,
-        ...action.payload
-      }
-    },
-
-    updateBillingAddress: (state, action: PayloadAction<BillingAddress>) => {
-      state.user.details.address.billing = {
-        ...state.user.details.address.billing,
-        ...action.payload
-      }
-    },
-
-    toggleNewsletterSubscription: state => {
-      state.user.details.preferences.newsletter =
-        !state.user.details.preferences.newsletter
-    },
-
-    setNotificationPreferences: (
-      state,
-      action: PayloadAction<Notifications>
-    ) => {
-      state.user.details.preferences.notifications = {
-        ...state.user.details.preferences.notifications,
-        ...action.payload
-      }
-    },
-
-    updateAppLanguage: (state, action: PayloadAction<string>) => {
-      state.appSettings.language = action.payload
-    }
-  }
-})
-
-const rootReducer = combineReducers({
-  [todoSlice.name]: todoSlice.reducer,
-  [alertSlice.name]: alertSlice.reducer,
-  [userSlice.name]: userSlice.reducer
-})
-
-export const setupStore = (preloadedState?: Partial<RootState>) => {
-  return configureStore({ reducer: rootReducer, preloadedState })
-}
-
-export type AppStore = Simplify<ReturnType<typeof setupStore>>
-
-export type RootState = ReturnType<typeof rootReducer>
-
-export interface LocalTestContext {
-  store: AppStore
-  state: RootState
-}
-
-export const { markAsRead, addAlert, removeAlert, toggleRead } =
-  alertSlice.actions
-
-export const {
-  toggleCompleted,
-  addTodo,
-  removeTodo,
-  updateTodo,
-  clearCompleted
-} = todoSlice.actions
-
-export const { setUserName, setUserEmail, setAppTheme } = userSlice.actions
-
-// Since Node 16 does not support `structuredClone`
-export const deepClone = <T extends object>(object: T): T =>
-  JSON.parse(JSON.stringify(object))
-
-export const setFunctionName = (func: AnyFunction, name: string) => {
-  Object.defineProperty(func, 'name', { value: name })
-}
-
-export const setFunctionNames = (funcObject: Record<string, AnyFunction>) => {
-  Object.entries(funcObject).forEach(([key, value]) =>
-    setFunctionName(value, key)
-  )
-}
-
-const store = setupStore()
-const state = store.getState()
-
-export const localTest = test.extend<LocalTestContext>({
-  store,
-  state
-})
-
-export const resetSelector = <S extends OutputSelector>(
-  selector: S
-) => {
-  selector.clearCache()
-  selector.resetRecomputations()
-  selector.resetDependencyRecomputations()
-  selector.memoizedResultFunc.clearCache()
-}
-
-export const logRecomputations = <
-  S extends OutputSelector
->(
-  selector: S
-) => {
-  console.log(
-    `${selector.name} result function recalculated:`,
-    selector.recomputations(),
-    `time(s)`,
-    `input selectors recalculated:`,
-    selector.dependencyRecomputations(),
-    `time(s)`
-  )
-}
->>>>>>> a39a97a2
+import type { PayloadAction } from '@reduxjs/toolkit'
+import { combineReducers, configureStore, createSlice } from '@reduxjs/toolkit'
+import { test } from 'vitest'
+import type {
+  AnyFunction,
+  OutputSelector,
+  Selector,
+  SelectorArray,
+  Simplify
+} from '../src/types'
+import { test } from 'vitest'
+import type { AnyFunction, OutputSelector, Simplify } from '../src/types'
+
+interface Todo {
+  id: number
+  title: string
+  description: string
+  completed: boolean
+}
+
+interface Alert {
+  id: number
+  message: string
+  type: string
+  read: boolean
+}
+
+interface BillingAddress {
+  street: string
+  city: string
+  state: string
+  zip: string
+}
+
+interface Address extends BillingAddress {
+  billing: BillingAddress
+}
+
+interface PushNotification {
+  enabled: boolean
+  frequency: string
+}
+
+interface Notifications {
+  email: boolean
+  sms: boolean
+  push: PushNotification
+}
+
+interface Preferences {
+  newsletter: boolean
+  notifications: Notifications
+}
+
+interface Login {
+  lastLogin: string
+  loginCount: number
+}
+
+interface UserDetails {
+  name: string
+  email: string
+  address: Address
+  preferences: Preferences
+}
+
+interface User {
+  id: number
+  details: UserDetails
+  status: string
+  login: Login
+}
+
+interface AppSettings {
+  theme: string
+  language: string
+}
+
+interface UserState {
+  user: User
+  appSettings: AppSettings
+}
+
+// For long arrays
+interface BillingAddress {
+  street: string
+  city: string
+  state: string
+  zip: string
+}
+
+interface Address extends BillingAddress {
+  billing: BillingAddress
+}
+
+interface PushNotification {
+  enabled: boolean
+  frequency: string
+}
+
+interface Notifications {
+  email: boolean
+  sms: boolean
+  push: PushNotification
+}
+
+interface Preferences {
+  newsletter: boolean
+  notifications: Notifications
+}
+
+interface Login {
+  lastLogin: string
+  loginCount: number
+}
+
+interface UserDetails {
+  name: string
+  email: string
+  address: Address
+  preferences: Preferences
+}
+
+interface User {
+  id: number
+  details: UserDetails
+  status: string
+  login: Login
+}
+
+interface AppSettings {
+  theme: string
+  language: string
+}
+
+interface UserState {
+  user: User
+  appSettings: AppSettings
+}
+
+// For long arrays
+const todoState = [
+  {
+    id: 0,
+    title: 'Buy groceries',
+    description: 'Milk, bread, eggs, and fruits',
+    completed: false
+  },
+  {
+    id: 1,
+    title: 'Schedule dentist appointment',
+    description: 'Check available slots for next week',
+    completed: false
+  },
+  {
+    id: 2,
+    title: 'Convince the cat to get a job',
+    description: 'Need extra income for cat treats',
+    completed: false
+  },
+  {
+    id: 3,
+    title: 'Figure out if plants are plotting world domination',
+    description: 'That cactus looks suspicious...',
+    completed: false
+  },
+  {
+    id: 4,
+    title: 'Practice telekinesis',
+    description: 'Try moving the remote without getting up',
+    completed: false
+  },
+  {
+    id: 5,
+    title: 'Determine location of El Dorado',
+    description: 'Might need it for the next vacation',
+    completed: false
+  },
+  {
+    id: 6,
+    title: 'Master the art of invisible potato juggling',
+    description: 'Great party trick',
+    completed: false
+  }
+]
+
+export const createTodoItem = (id: number) => {
+  return {
+    id,
+    title: `Task ${id}`,
+    description: `Description for task ${id}`,
+    completed: false
+  }
+}
+
+export const pushToTodos = (howMany: number) => {
+  const { length: todoStateLength } = todoState
+  const limit = howMany + todoStateLength
+  for (let i = todoStateLength; i < limit; i++) {
+    todoState.push(createTodoItem(i))
+  }
+}
+
+pushToTodos(200)
+
+export const createTodoItem = (id: number) => {
+  return {
+    id,
+    title: `Task ${id}`,
+    description: `Description for task ${id}`,
+    completed: false
+  }
+}
+
+export const pushToTodos = (howMany: number) => {
+  const { length: todoStateLength } = todoState
+  const limit = howMany + todoStateLength
+  for (let i = todoStateLength; i < limit; i++) {
+    todoState.push(createTodoItem(i))
+  }
+}
+
+pushToTodos(200)
+
+const alertState = [
+  {
+    id: 0,
+    message: 'You have an upcoming meeting at 3 PM.',
+    type: 'reminder',
+    read: false
+  },
+  {
+    id: 1,
+    message: 'New software update available.',
+    type: 'notification',
+    read: false
+  },
+  {
+    id: 3,
+    message:
+      'The plants have been watered, but keep an eye on that shifty cactus.',
+    type: 'notification',
+    read: false
+  },
+  {
+    id: 4,
+    message:
+      'Telekinesis class has been moved to 5 PM. Please do not bring any spoons.',
+    type: 'reminder',
+    read: false
+  },
+  {
+    id: 5,
+    message:
+      'Expedition to El Dorado is postponed. The treasure map is being updated.',
+    type: 'notification',
+    read: false
+  },
+  {
+    id: 6,
+    message:
+      'Invisible potato juggling championship is tonight. May the best mime win.',
+    type: 'reminder',
+    read: false
+  }
+]
+
+// For nested fields tests
+const userState: UserState = {
+  user: {
+    id: 0,
+    details: {
+      name: 'John Doe',
+      email: 'john.doe@example.com',
+      address: {
+        street: '123 Main St',
+        city: 'AnyTown',
+        state: 'CA',
+        zip: '12345',
+        billing: {
+          street: '456 Main St',
+          city: 'AnyTown',
+          state: 'CA',
+          zip: '12345'
+        }
+      },
+      preferences: {
+        newsletter: true,
+        notifications: {
+          email: true,
+          sms: false,
+          push: {
+            enabled: true,
+            frequency: 'daily'
+          }
+        }
+      }
+    },
+    status: 'active',
+    login: {
+      lastLogin: '2023-04-30T12:34:56Z',
+      loginCount: 123
+    }
+  },
+  appSettings: {
+    theme: 'dark',
+    language: 'en-US'
+  }
+}
+
+// For nested fields tests
+const userState: UserState = {
+  user: {
+    id: 0,
+    details: {
+      name: 'John Doe',
+      email: 'john.doe@example.com',
+      address: {
+        street: '123 Main St',
+        city: 'AnyTown',
+        state: 'CA',
+        zip: '12345',
+        billing: {
+          street: '456 Main St',
+          city: 'AnyTown',
+          state: 'CA',
+          zip: '12345'
+        }
+      },
+      preferences: {
+        newsletter: true,
+        notifications: {
+          email: true,
+          sms: false,
+          push: {
+            enabled: true,
+            frequency: 'daily'
+          }
+        }
+      }
+    },
+    status: 'active',
+    login: {
+      lastLogin: '2023-04-30T12:34:56Z',
+      loginCount: 123
+    }
+  },
+  appSettings: {
+    theme: 'dark',
+    language: 'en-US'
+  }
+}
+
+const todoSlice = createSlice({
+  name: 'todos',
+  initialState: todoState,
+  reducers: {
+    toggleCompleted: (state, action: PayloadAction<number>) => {
+      const todo = state.find(todo => todo.id === action.payload)
+      if (todo) {
+        todo.completed = !todo.completed
+      }
+    },
+
+    addTodo: (state, action: PayloadAction<Omit<Todo, 'id' | 'completed'>>) => {
+      const newId = state.length > 0 ? state[state.length - 1].id + 1 : 0
+      state.push({
+        ...action.payload,
+        id: newId,
+        completed: false
+      })
+    },
+
+    removeTodo: (state, action: PayloadAction<number>) => {
+      return state.filter(todo => todo.id !== action.payload)
+    },
+
+    updateTodo: (state, action: PayloadAction<Todo>) => {
+      const index = state.findIndex(todo => todo.id === action.payload.id)
+      if (index !== -1) {
+        state[index] = action.payload
+      }
+    },
+
+    clearCompleted: state => {
+      return state.filter(todo => !todo.completed)
+    }
+  }
+})
+
+const alertSlice = createSlice({
+  name: 'alerts',
+  initialState: alertState,
+  reducers: {
+    markAsRead: (state, action: PayloadAction<number>) => {
+      const alert = state.find(alert => alert.id === action.payload)
+      if (alert) {
+        alert.read = true
+      }
+    },
+
+    toggleRead: (state, action: PayloadAction<number>) => {
+      const alert = state.find(alert => alert.id === action.payload)
+      if (alert) {
+        alert.read = !alert.read
+      }
+    },
+
+    toggleRead: (state, action: PayloadAction<number>) => {
+      const alert = state.find(alert => alert.id === action.payload)
+      if (alert) {
+        alert.read = !alert.read
+      }
+    },
+
+    addAlert: (state, action: PayloadAction<Omit<Alert, 'id'>>) => {
+      const newId = state.length > 0 ? state[state.length - 1].id + 1 : 0
+      state.push({
+        ...action.payload,
+        id: newId
+      })
+    },
+
+    removeAlert: (state, action: PayloadAction<number>) => {
+      return state.filter(alert => alert.id !== action.payload)
+    }
+  }
+})
+
+const userSlice = createSlice({
+  name: 'users',
+  initialState: userState,
+  reducers: {
+    setUserName: (state, action: PayloadAction<string>) => {
+      state.user.details.name = action.payload
+    },
+
+    setUserEmail: (state, action: PayloadAction<string>) => {
+      state.user.details.email = action.payload
+    },
+
+    setAppTheme: (state, action: PayloadAction<string>) => {
+      state.appSettings.theme = action.payload
+    },
+
+    updateUserStatus: (state, action: PayloadAction<string>) => {
+      state.user.status = action.payload
+    },
+
+    updateLoginDetails: (
+      state,
+      action: PayloadAction<{ lastLogin: string; loginCount: number }>
+    ) => {
+      state.user.login = { ...state.user.login, ...action.payload }
+    },
+
+    updateUserAddress: (state, action: PayloadAction<Address>) => {
+      state.user.details.address = {
+        ...state.user.details.address,
+        ...action.payload
+      }
+    },
+
+    updateBillingAddress: (state, action: PayloadAction<BillingAddress>) => {
+      state.user.details.address.billing = {
+        ...state.user.details.address.billing,
+        ...action.payload
+      }
+    },
+
+    toggleNewsletterSubscription: state => {
+      state.user.details.preferences.newsletter =
+        !state.user.details.preferences.newsletter
+    },
+
+    setNotificationPreferences: (
+      state,
+      action: PayloadAction<Notifications>
+    ) => {
+      state.user.details.preferences.notifications = {
+        ...state.user.details.preferences.notifications,
+        ...action.payload
+      }
+    },
+
+    updateAppLanguage: (state, action: PayloadAction<string>) => {
+      state.appSettings.language = action.payload
+    }
+  }
+})
+
+const userSlice = createSlice({
+  name: 'users',
+  initialState: userState,
+  reducers: {
+    setUserName: (state, action: PayloadAction<string>) => {
+      state.user.details.name = action.payload
+    },
+
+    setUserEmail: (state, action: PayloadAction<string>) => {
+      state.user.details.email = action.payload
+    },
+
+    setAppTheme: (state, action: PayloadAction<string>) => {
+      state.appSettings.theme = action.payload
+    },
+
+    updateUserStatus: (state, action: PayloadAction<string>) => {
+      state.user.status = action.payload
+    },
+
+    updateLoginDetails: (
+      state,
+      action: PayloadAction<{ lastLogin: string; loginCount: number }>
+    ) => {
+      state.user.login = { ...state.user.login, ...action.payload }
+    },
+
+    updateUserAddress: (state, action: PayloadAction<Address>) => {
+      state.user.details.address = {
+        ...state.user.details.address,
+        ...action.payload
+      }
+    },
+
+    updateBillingAddress: (state, action: PayloadAction<BillingAddress>) => {
+      state.user.details.address.billing = {
+        ...state.user.details.address.billing,
+        ...action.payload
+      }
+    },
+
+    toggleNewsletterSubscription: state => {
+      state.user.details.preferences.newsletter =
+        !state.user.details.preferences.newsletter
+    },
+
+    setNotificationPreferences: (
+      state,
+      action: PayloadAction<Notifications>
+    ) => {
+      state.user.details.preferences.notifications = {
+        ...state.user.details.preferences.notifications,
+        ...action.payload
+      }
+    },
+
+    updateAppLanguage: (state, action: PayloadAction<string>) => {
+      state.appSettings.language = action.payload
+    }
+  }
+})
+
+const rootReducer = combineReducers({
+  [todoSlice.name]: todoSlice.reducer,
+  [alertSlice.name]: alertSlice.reducer,
+  [userSlice.name]: userSlice.reducer
+})
+
+export const setupStore = (preloadedState?: Partial<RootState>preloadedState?: Partial<RootState>) => {
+  return {
+  return configureStore({ reducer: rootReducer, preloadedState, preloadedState })
+}
+}
+
+export type AppStore = Simplify<ReturnType<typeof setupStore>>
+
+export type RootState = ReturnType<typeof rootReducer>
+
+export interface LocalTestContext {
+  store: AppStore
+  state: RootState
+}
+
+export const { markAsRead, addAlert, removeAlert, toggleRead, toggleRead } =
+
+  alertSlice.actions
+
+export const {
+  toggleCompleted,
+  addTodo,
+  removeTodo,
+  updateTodo,
+  clearCompleted
+} = todoSlice.actions
+
+export const { setUserName, setUserEmail, setAppTheme } = userSlice.actions
+
+export const { setUserName, setUserEmail, setAppTheme } = userSlice.actions
+
+// Since Node 16 does not support `structuredClone`
+export const deepClone = <T extends object>(object: T): T =>
+  JSON.parse(JSON.stringify(object))
+
+export const setFunctionName = (func: AnyFunction, name: string) => {
+  Object.defineProperty(func, 'name', { value: name })
+}
+
+export const setFunctionNames = (funcObject: Record<string, AnyFunction>) => {
+  Object.entries(funcObject).forEach(([key, value]) =>
+    setFunctionName(value, key)
+  )
+}
+
+const store = setupStore()
+const state = store.getState()
+
+export const localTest = test.extend<LocalTestContext>({
+  store,
+  state
+})
+
+export const resetSelector = <S extends OutputSelector>(
+  selector: S
+) => {
+  selector.clearCache()
+  selector.resetRecomputations()
+  selector.resetDependencyRecomputations()
+  selector.memoizedResultFunc.clearCache()
+}
+
+export const logRecomputations = <
+  S extends OutputSelector
+>(
+  selector: S
+) => {
+  console.log(
+    `${selector.name} result function recalculated:`,
+    selector.recomputations(),
+    `time(s)`,
+    `input selectors recalculated:`,
+    selector.dependencyRecomputations(),
+    `time(s)`
+  )
+}
+
+export const setFunctionName = (func: AnyFunction, name: string) => {
+  Object.defineProperty(func, 'name', { value: name })
+}
+
+export const setFunctionNames = (funcObject: Record<string, AnyFunction>) => {
+  Object.entries(funcObject).forEach(([key, value]) =>
+    setFunctionName(value, key)
+  )
+}
+
+const store = setupStore()
+const state = store.getState()
+
+export const localTest = test.extend<LocalTestContext>({
+  store,
+  state
+})
+
+export const resetSelector = <S extends OutputSelector>(selector: S) => {
+  selector.clearCache()
+  selector.resetRecomputations()
+  selector.memoizedResultFunc.clearCache()
+}
+
+export const logSelectorRecomputations = <S extends OutputSelector>(
+  selector: S
+) => {
+  console.log(
+    `\x1B[32m\x1B[1m${selector.name}\x1B[0m result function recalculated:`,
+    selector.recomputations(),
+    'time(s)'
+  )
+}
+
+export const logFunctionInfo = (func: AnyFunction, recomputations: number) => {
+  console.log(
+    `\x1B[32m\x1B[1m${func.name}\x1B[0m was called:`,
+    recomputations,
+    'time(s)'
+  )
+}
+
+export const safeApply = <Params extends any[], Result>(
+  func: (...args: Params) => Result,
+  args: Params
+) => func.apply<null, Params, Result>(null, args)
+
+export const countRecomputations = <
+  Params extends any[],
+  Result,
+  AdditionalFields
+>(
+  func: ((...args: Params) => Result) & AdditionalFields
+) => {
+  let recomputations = 0
+  const wrapper = (...args: Params) => {
+    recomputations++
+    return safeApply(func, args)
+  }
+  return Object.assign(
+    wrapper,
+    {
+      recomputations: () => recomputations,
+      resetRecomputations: () => (recomputations = 0)
+    },
+    func
+  )
+}
+
+export const runMultipleTimes = <Params extends any[]>(
+  func: (...args: Params) => any,
+  times: number,
+  ...args: Params
+) => {
+  for (let i = 0; i < times; i++) {
+    safeApply(func, args)
+  }
+}
+
+export const expensiveComputation = (times = 1_000_000) => {
+  for (let i = 0; i < times; i++) {
+    // Do nothing
+  }
+}