import { createSelector } from './createSelectorCreator'

import type { CreateSelectorFunction } from './createSelectorCreator'
import type {
  InterruptRecursion,
  ObjectValuesToTuple,
  OutputSelector,
  Selector,
  Simplify,
  UnknownMemoizer
} from './types'
import { assertIsObject } from './utils'
import type { weakMapMemoize } from './weakMapMemoize'

/**
 * Represents a mapping of selectors to their return types.
 *
 * @template TObject - An object type where each property is a selector function.
 *
 * @public
 */
export type SelectorResultsMap<TObject extends SelectorsObject> = {
  [Key in keyof TObject]: ReturnType<TObject[Key]>
}

/**
 * Represents a mapping of selectors for each key in a given root state.
 *
 * This type is a utility that takes a root state object type and
 * generates a corresponding set of selectors. Each selector is associated
 * with a key in the root state, allowing for the selection
 * of specific parts of the state.
 *
 * @template RootState - The type of the root state object.
 *
 * @since 5.0.0
 * @public
 */
export type RootStateSelectors<RootState = any> = {
  [Key in keyof RootState]: Selector<RootState, RootState[Key], []>
}

/**
 * Allows you to create a pre-typed version of
 * {@linkcode createStructuredSelector createStructuredSelector}
 * tailored to the provided root state type.
 *
 * @example
 * ```ts
 * import type { TypedStructuredSelectorCreator } from 'reselect'
 * import { createStructuredSelector } from 'reselect'
 *
 * interface RootState {
 *   todos: {
 *     id: number
 *     completed: boolean
 *     title: string
 *     description: string
 *   }[]
 *   alerts: { id: number; read: boolean }[]
 * }
 *
 * export const createStructuredAppSelector: TypedStructuredSelectorCreator<RootState> =
 *   createStructuredSelector
 *
 * const structuredSelector = createStructuredAppSelector({
 *   // The `state` argument is correctly typed as `RootState`
 *   todos: state => state.todos,
 *   alerts: state => state.alerts
 * })
 *
 * ```
 *
 * @template RootState - The type of the root state object.
 *
 * @see {@link https://reselect.js.org/api/createStructuredSelector#typedstructuredselectorcreator-since-500 `TypedStructuredSelectorCreator`}
 *
 * @since 5.0.0
 * @public
<<<<<<< HEAD
 * @deprecated Please use {@linkcode StructuredSelectorCreator.withTypes createStructuredSelector.withTypes<RootState>()} instead.
=======
 * @deprecated Please use {@linkcode StructuredSelectorCreator.withTypes createstructuredselector.withTypes<RootState>()} instead.
>>>>>>> 4cc0883f
 */
export type TypedStructuredSelectorCreator<RootState = any> =
  /**
   * A convenience function that simplifies returning an object
   * made up of selector results.
   *
   * @param inputSelectorsObject - A key value pair consisting of input selectors.
   * @param selectorCreator - A custom selector creator function. It defaults to `createSelector`.
   * @returns A memoized structured selector.
   *
   * @example
   * <caption>Modern Use Case</caption>
   * ```ts
   * import { createSelector, createStructuredSelector } from 'reselect'
   *
   * interface RootState {
   *   todos: {
   *     id: number
   *     completed: boolean
   *     title: string
   *     description: string
   *   }[]
   *   alerts: { id: number; read: boolean }[]
   * }
   *
   * // This:
   * const structuredSelector = createStructuredSelector(
   *   {
   *     todos: (state: RootState) => state.todos,
   *     alerts: (state: RootState) => state.alerts,
   *     todoById: (state: RootState, id: number) => state.todos[id]
   *   },
   *   createSelector
   * )
   *
   * // Is essentially the same as this:
   * const selector = createSelector(
   *   [
   *     (state: RootState) => state.todos,
   *     (state: RootState) => state.alerts,
   *     (state: RootState, id: number) => state.todos[id]
   *   ],
   *   (todos, alerts, todoById) => {
   *     return {
   *       todos,
   *       alerts,
   *       todoById
   *     }
   *   }
   * )
   * ```
   *
   * @example
   * <caption>In your component:</caption>
   * ```tsx
   * import type { RootState } from 'createStructuredSelector/modernUseCase'
   * import { structuredSelector } from 'createStructuredSelector/modernUseCase'
   * import type { FC } from 'react'
   * import { useSelector } from 'react-redux'
   *
   * interface Props {
   *   id: number
   * }
   *
   * const MyComponent: FC<Props> = ({ id }) => {
   *   const { todos, alerts, todoById } = useSelector((state: RootState) =>
   *     structuredSelector(state, id)
   *   )
   *
   *   return (
   *     <div>
   *       Next to do is:
   *       <h2>{todoById.title}</h2>
   *       <p>Description: {todoById.description}</p>
   *       <ul>
   *         <h3>All other to dos:</h3>
   *         {todos.map(todo => (
   *           <li key={todo.id}>{todo.title}</li>
   *         ))}
   *       </ul>
   *     </div>
   *   )
   * }
   * ```
   *
   * @example
   * <caption>Simple Use Case</caption>
   * ```ts
   * const selectA = state => state.a
   * const selectB = state => state.b
   *
   * // The result function in the following selector
   * // is simply building an object from the input selectors
   * const structuredSelector = createSelector(selectA, selectB, (a, b) => ({
   *   a,
   *   b
   * }))
   *
   * const result = structuredSelector({ a: 1, b: 2 }) // will produce { x: 1, y: 2 }
   * ```
   *
   * @template InputSelectorsObject - The shape of the input selectors object.
   * @template MemoizeFunction - The type of the memoize function that is used to create the structured selector. It defaults to `weakMapMemoize`.
   * @template ArgsMemoizeFunction - The type of the of the memoize function that is used to memoize the arguments passed into the generated structured selector. It defaults to `weakMapMemoize`.
   *
   * @see {@link https://reselect.js.org/api/createStructuredSelector `createStructuredSelector`}
   */
  <
    InputSelectorsObject extends RootStateSelectors<RootState> = RootStateSelectors<RootState>,
    MemoizeFunction extends UnknownMemoizer = typeof weakMapMemoize,
    ArgsMemoizeFunction extends UnknownMemoizer = typeof weakMapMemoize
  >(
    inputSelectorsObject: InputSelectorsObject,
    selectorCreator?: CreateSelectorFunction<
      MemoizeFunction,
      ArgsMemoizeFunction
    >
  ) => OutputSelector<
    ObjectValuesToTuple<InputSelectorsObject>,
    Simplify<SelectorResultsMap<InputSelectorsObject>>,
    MemoizeFunction,
    ArgsMemoizeFunction
  > &
    InterruptRecursion

/**
 * Represents an object where each property is a selector function.
 *
 * @template StateType - The type of state that all the selectors operate on.
 *
 * @public
 */
export type SelectorsObject<StateType = any> = Record<
  string,
  Selector<StateType>
>

/**
 * It provides a way to create structured selectors.
 * The structured selector can take multiple input selectors
 * and map their output to an object with specific keys.
 *
 * @template StateType - The type of state that the structured selectors created with this structured selector creator will operate on.
 *
 * @see {@link https://reselect.js.org/api/createStructuredSelector `createStructuredSelector`}
 *
 * @public
 */
export interface StructuredSelectorCreator<StateType = any> {
  /**
   * A convenience function that simplifies returning an object
   * made up of selector results.
   *
   * @param inputSelectorsObject - A key value pair consisting of input selectors.
   * @param selectorCreator - A custom selector creator function. It defaults to `createSelector`.
   * @returns A memoized structured selector.
   *
   * @example
   * <caption>Modern Use Case</caption>
   * ```ts
   * import { createSelector, createStructuredSelector } from 'reselect'
   *
   * interface RootState {
   *   todos: {
   *     id: number
   *     completed: boolean
   *     title: string
   *     description: string
   *   }[]
   *   alerts: { id: number; read: boolean }[]
   * }
   *
   * // This:
   * const structuredSelector = createStructuredSelector(
   *   {
   *     todos: (state: RootState) => state.todos,
   *     alerts: (state: RootState) => state.alerts,
   *     todoById: (state: RootState, id: number) => state.todos[id]
   *   },
   *   createSelector
   * )
   *
   * // Is essentially the same as this:
   * const selector = createSelector(
   *   [
   *     (state: RootState) => state.todos,
   *     (state: RootState) => state.alerts,
   *     (state: RootState, id: number) => state.todos[id]
   *   ],
   *   (todos, alerts, todoById) => {
   *     return {
   *       todos,
   *       alerts,
   *       todoById
   *     }
   *   }
   * )
   * ```
   *
   * @example
   * <caption>In your component:</caption>
   * ```tsx
   * import type { RootState } from 'createStructuredSelector/modernUseCase'
   * import { structuredSelector } from 'createStructuredSelector/modernUseCase'
   * import type { FC } from 'react'
   * import { useSelector } from 'react-redux'
   *
   * interface Props {
   *   id: number
   * }
   *
   * const MyComponent: FC<Props> = ({ id }) => {
   *   const { todos, alerts, todoById } = useSelector((state: RootState) =>
   *     structuredSelector(state, id)
   *   )
   *
   *   return (
   *     <div>
   *       Next to do is:
   *       <h2>{todoById.title}</h2>
   *       <p>Description: {todoById.description}</p>
   *       <ul>
   *         <h3>All other to dos:</h3>
   *         {todos.map(todo => (
   *           <li key={todo.id}>{todo.title}</li>
   *         ))}
   *       </ul>
   *     </div>
   *   )
   * }
   * ```
   *
   * @example
   * <caption>Simple Use Case</caption>
   * ```ts
   * const selectA = state => state.a
   * const selectB = state => state.b
   *
   * // The result function in the following selector
   * // is simply building an object from the input selectors
   * const structuredSelector = createSelector(selectA, selectB, (a, b) => ({
   *   a,
   *   b
   * }))
   *
   * const result = structuredSelector({ a: 1, b: 2 }) // will produce { x: 1, y: 2 }
   * ```
   *
   * @template InputSelectorsObject - The shape of the input selectors object.
   * @template MemoizeFunction - The type of the memoize function that is used to create the structured selector. It defaults to `weakMapMemoize`.
   * @template ArgsMemoizeFunction - The type of the of the memoize function that is used to memoize the arguments passed into the generated structured selector. It defaults to `weakMapMemoize`.
   *
   * @see {@link https://reselect.js.org/api/createStructuredSelector `createStructuredSelector`}
   */
  <
    InputSelectorsObject extends SelectorsObject<StateType>,
    MemoizeFunction extends UnknownMemoizer = typeof weakMapMemoize,
    ArgsMemoizeFunction extends UnknownMemoizer = typeof weakMapMemoize
  >(
    inputSelectorsObject: InputSelectorsObject,
    selectorCreator?: CreateSelectorFunction<
      MemoizeFunction,
      ArgsMemoizeFunction
    >
  ): OutputSelector<
    ObjectValuesToTuple<InputSelectorsObject>,
    Simplify<SelectorResultsMap<InputSelectorsObject>>,
    MemoizeFunction,
    ArgsMemoizeFunction
  > &
    InterruptRecursion

  /**
   * Creates a "pre-typed" version of
   * {@linkcode createStructuredSelector createStructuredSelector}
   * where the `state` type is predefined.
   *
   * This allows you to set the `state` type once, eliminating the need to
   * specify it with every
   * {@linkcode createStructuredSelector createStructuredSelector} call.
   *
   * @returns A pre-typed `createStructuredSelector` with the state type already defined.
   *
   * @example
   * ```ts
   * import { createStructuredSelector } from 'reselect'
   *
   * export interface RootState {
   *   todos: { id: number; completed: boolean }[]
   *   alerts: { id: number; read: boolean }[]
   * }
   *
   * export const createStructuredAppSelector =
   *   createStructuredSelector.withTypes<RootState>()
   *
   * const structuredAppSelector = createStructuredAppSelector({
   *   // Type of `state` is set to `RootState`, no need to manually set the type
   *   todos: state => state.todos,
   *   alerts: state => state.alerts,
   *   todoById: (state, id: number) => state.todos[id]
   * })
   *
   * ```
   * @template OverrideStateType - The specific type of state used by all structured selectors created with this structured selector creator.
   *
   * @see {@link https://reselect.js.org/api/createstructuredselector#defining-a-pre-typed-createstructuredselector `createSelector.withTypes`}
   *
   * @since 5.0.2
   */
  withTypes: <
    OverrideStateType extends StateType
  >() => StructuredSelectorCreator<OverrideStateType>
}

/**
 * A convenience function that simplifies returning an object
 * made up of selector results.
 *
 * @param inputSelectorsObject - A key value pair consisting of input selectors.
 * @param selectorCreator - A custom selector creator function. It defaults to `createSelector`.
 * @returns A memoized structured selector.
 *
 * @example
 * <caption>Modern Use Case</caption>
 * ```ts
 * import { createSelector, createStructuredSelector } from 'reselect'
 *
 * interface RootState {
 *   todos: {
 *     id: number
 *     completed: boolean
 *     title: string
 *     description: string
 *   }[]
 *   alerts: { id: number; read: boolean }[]
 * }
 *
 * // This:
 * const structuredSelector = createStructuredSelector(
 *   {
 *     todos: (state: RootState) => state.todos,
 *     alerts: (state: RootState) => state.alerts,
 *     todoById: (state: RootState, id: number) => state.todos[id]
 *   },
 *   createSelector
 * )
 *
 * // Is essentially the same as this:
 * const selector = createSelector(
 *   [
 *     (state: RootState) => state.todos,
 *     (state: RootState) => state.alerts,
 *     (state: RootState, id: number) => state.todos[id]
 *   ],
 *   (todos, alerts, todoById) => {
 *     return {
 *       todos,
 *       alerts,
 *       todoById
 *     }
 *   }
 * )
 * ```
 *
 * @see {@link https://reselect.js.org/api/createStructuredSelector `createStructuredSelector`}
 *
 * @public
 */
export const createStructuredSelector: StructuredSelectorCreator =
  Object.assign(
    <
      InputSelectorsObject extends SelectorsObject,
      MemoizeFunction extends UnknownMemoizer = typeof weakMapMemoize,
      ArgsMemoizeFunction extends UnknownMemoizer = typeof weakMapMemoize
    >(
      inputSelectorsObject: InputSelectorsObject,
      selectorCreator: CreateSelectorFunction<
        MemoizeFunction,
        ArgsMemoizeFunction
      > = createSelector as CreateSelectorFunction<
        MemoizeFunction,
        ArgsMemoizeFunction
      >
    ) => {
      assertIsObject(
        inputSelectorsObject,
        'createStructuredSelector expects first argument to be an object ' +
          `where each property is a selector, instead received a ${typeof inputSelectorsObject}`
      )
      const inputSelectorKeys = Object.keys(inputSelectorsObject)
      const dependencies = inputSelectorKeys.map(
        key => inputSelectorsObject[key]
      )
      const structuredSelector = selectorCreator(
        dependencies,
        (...inputSelectorResults: any[]) => {
          return inputSelectorResults.reduce((composition, value, index) => {
            composition[inputSelectorKeys[index]] = value
            return composition
          }, {})
        }
      )
      return structuredSelector
    },
    { withTypes: () => createStructuredSelector }
  ) as StructuredSelectorCreator<|MERGE_RESOLUTION|>--- conflicted
+++ resolved
@@ -41,47 +41,11 @@
 }
 
 /**
- * Allows you to create a pre-typed version of
- * {@linkcode createStructuredSelector createStructuredSelector}
- * tailored to the provided root state type.
- *
- * @example
- * ```ts
- * import type { TypedStructuredSelectorCreator } from 'reselect'
- * import { createStructuredSelector } from 'reselect'
- *
- * interface RootState {
- *   todos: {
- *     id: number
- *     completed: boolean
- *     title: string
- *     description: string
- *   }[]
- *   alerts: { id: number; read: boolean }[]
- * }
- *
- * export const createStructuredAppSelector: TypedStructuredSelectorCreator<RootState> =
- *   createStructuredSelector
- *
- * const structuredSelector = createStructuredAppSelector({
- *   // The `state` argument is correctly typed as `RootState`
- *   todos: state => state.todos,
- *   alerts: state => state.alerts
- * })
- *
- * ```
- *
  * @template RootState - The type of the root state object.
  *
- * @see {@link https://reselect.js.org/api/createStructuredSelector#typedstructuredselectorcreator-since-500 `TypedStructuredSelectorCreator`}
- *
  * @since 5.0.0
  * @public
-<<<<<<< HEAD
- * @deprecated Please use {@linkcode StructuredSelectorCreator.withTypes createStructuredSelector.withTypes<RootState>()} instead.
-=======
- * @deprecated Please use {@linkcode StructuredSelectorCreator.withTypes createstructuredselector.withTypes<RootState>()} instead.
->>>>>>> 4cc0883f
+ * @deprecated Please use {@linkcode StructuredSelectorCreator.withTypes createStructuredSelector.withTypes<RootState>()} instead. This type will be removed in the future.
  */
 export type TypedStructuredSelectorCreator<RootState = any> =
   /**
