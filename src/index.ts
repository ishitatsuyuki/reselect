--- conflicted
+++ resolved
@@ -168,15 +168,10 @@
     Selectors,
     Result,
     ((...args: SelectorResultArray<Selectors>) => Result) &
-<<<<<<< HEAD
-      Pick<ReturnType<MemoizeFunction>, keyof ReturnType<MemoizeFunction>>
+      Pick<ReturnType<MemoizeFunction>, keyof ReturnType<MemoizeFunction>>,
+    GetParamsFromSelectors<Selectors>
   > &
     Pick<ReturnType<MemoizeFunction>, keyof ReturnType<MemoizeFunction>>
-=======
-      ReturnType<MemoizeFunction>,
-    GetParamsFromSelectors<Selectors>
-  >
->>>>>>> bb27a02d
 
   /** Input selectors as separate inline arguments with memoizeOptions passed */
   <Selectors extends SelectorArray, Result>(
@@ -189,15 +184,10 @@
     Selectors,
     Result,
     ((...args: SelectorResultArray<Selectors>) => Result) &
-<<<<<<< HEAD
-      Pick<ReturnType<MemoizeFunction>, keyof ReturnType<MemoizeFunction>>
+      Pick<ReturnType<MemoizeFunction>, keyof ReturnType<MemoizeFunction>>,
+    GetParamsFromSelectors<Selectors>
   > &
     Pick<ReturnType<MemoizeFunction>, keyof ReturnType<MemoizeFunction>>
-=======
-      ReturnType<MemoizeFunction>,
-    GetParamsFromSelectors<Selectors>
-  >
->>>>>>> bb27a02d
 
   /** Input selectors as a separate array */
   <Selectors extends SelectorArray, Result>(
@@ -208,15 +198,10 @@
     Selectors,
     Result,
     ((...args: SelectorResultArray<Selectors>) => Result) &
-<<<<<<< HEAD
-      Pick<ReturnType<MemoizeFunction>, keyof ReturnType<MemoizeFunction>>
+      Pick<ReturnType<MemoizeFunction>, keyof ReturnType<MemoizeFunction>>,
+    GetParamsFromSelectors<Selectors>
   > &
     Pick<ReturnType<MemoizeFunction>, keyof ReturnType<MemoizeFunction>>
-=======
-      ReturnType<MemoizeFunction>,
-    GetParamsFromSelectors<Selectors>
-  >
->>>>>>> bb27a02d
 }
 
 export const createSelector =
